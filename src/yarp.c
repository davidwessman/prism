--- conflicted
+++ resolved
@@ -4224,13 +4224,8 @@
         yp_token_t closing = not_provided(parser);
         argument = yp_node_hash_node_create(parser, &opening, &closing);
 
-<<<<<<< HEAD
-        while (!match_any_type_p(parser, 5, terminator, YP_TOKEN_NEWLINE, YP_TOKEN_SEMICOLON, YP_TOKEN_EOF, YP_TOKEN_BRACE_RIGHT)) {
+        while (!match_any_type_p(parser, 6, terminator, YP_TOKEN_NEWLINE, YP_TOKEN_SEMICOLON, YP_TOKEN_EOF, YP_TOKEN_BRACE_RIGHT, YP_TOKEN_KEYWORD_DO)) {
           if (!parse_assoc(parser, argument, YP_TOKEN_PARENTHESIS_RIGHT)) {
-=======
-        while (!match_any_type_p(parser, 6, terminator, YP_TOKEN_NEWLINE, YP_TOKEN_SEMICOLON, YP_TOKEN_EOF, YP_TOKEN_BRACE_RIGHT, YP_TOKEN_KEYWORD_DO)) {
-          if (!parse_assoc(parser, argument)) {
->>>>>>> 696f25b4
             break;
           }
         }
