--- conflicted
+++ resolved
@@ -943,15 +943,10 @@
     if ((parser->current.end[1] != '=') && (match(parser, '!') || match(parser, '?'))) {
       width++;
 
-<<<<<<< HEAD
-      if (width == 8 && lex_keyword(parser, "defined?", YP_LEX_STATE_NONE, false)) {
-        return YP_TOKEN_KEYWORD_DEFINED;
-=======
       if (parser->lex_state != YP_LEX_STATE_DOT) {
         if (width == 8 && lex_keyword(parser, "defined?", YP_LEX_STATE_ARG, false)) {
           return YP_TOKEN_KEYWORD_DEFINED;
         }
->>>>>>> bfae036b
       }
 
       return YP_TOKEN_IDENTIFIER;
