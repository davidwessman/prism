#include "yarp.h"

#define YP_STRINGIZE0(expr) #expr
#define YP_STRINGIZE(expr) YP_STRINGIZE0(expr)
#define YP_VERSION_MACRO YP_STRINGIZE(YP_VERSION_MAJOR) "." YP_STRINGIZE(YP_VERSION_MINOR) "." YP_STRINGIZE(YP_VERSION_PATCH)

#define YP_TAB_WHITESPACE_SIZE 8

char* yp_version(void) {
  return YP_VERSION_MACRO;
}

/******************************************************************************/
/* Debugging                                                                  */
/******************************************************************************/

__attribute__((unused)) static const char *
debug_context(yp_context_t context) {
  switch (context) {
    case YP_CONTEXT_BEGIN: return "BEGIN";
    case YP_CONTEXT_CLASS: return "CLASS";
    case YP_CONTEXT_CASE_IN: return "CASE_IN";
    case YP_CONTEXT_CASE_WHEN: return "CASE_WHEN";
    case YP_CONTEXT_DEF: return "DEF";
    case YP_CONTEXT_DEF_PARAMS: return "DEF_PARAMS";
    case YP_CONTEXT_ENSURE: return "ENSURE";
    case YP_CONTEXT_ELSE: return "ELSE";
    case YP_CONTEXT_ELSIF: return "ELSIF";
    case YP_CONTEXT_EMBEXPR: return "EMBEXPR";
    case YP_CONTEXT_BLOCK_BRACES: return "BLOCK_BRACES";
    case YP_CONTEXT_BLOCK_KEYWORDS: return "BLOCK_KEYWORDS";
    case YP_CONTEXT_FOR: return "FOR";
    case YP_CONTEXT_IF: return "IF";
    case YP_CONTEXT_MAIN: return "MAIN";
    case YP_CONTEXT_MODULE: return "MODULE";
    case YP_CONTEXT_PARENS: return "PARENS";
    case YP_CONTEXT_POSTEXE: return "POSTEXE";
    case YP_CONTEXT_PREDICATE: return "PREDICATE";
    case YP_CONTEXT_PREEXE: return "PREEXE";
    case YP_CONTEXT_RESCUE: return "RESCUE";
    case YP_CONTEXT_RESCUE_ELSE: return "RESCUE_ELSE";
    case YP_CONTEXT_SCLASS: return "SCLASS";
    case YP_CONTEXT_UNLESS: return "UNLESS";
    case YP_CONTEXT_UNTIL: return "UNTIL";
    case YP_CONTEXT_WHILE: return "WHILE";
    case YP_CONTEXT_LAMBDA_BRACES: return "LAMBDA_BRACES";
    case YP_CONTEXT_LAMBDA_DO_END: return "LAMBDA_DO_END";
  }
  return NULL;
}

__attribute__((unused)) static void
debug_contexts(yp_parser_t *parser) {
  yp_context_node_t *context_node = parser->current_context;
  fprintf(stderr, "CONTEXTS: ");

  if (context_node != NULL) {
    while (context_node != NULL) {
      fprintf(stderr, "%s", debug_context(context_node->context));
      context_node = context_node->prev;
      if (context_node != NULL) {
        fprintf(stderr, " <- ");
      }
    }
  } else {
    fprintf(stderr, "NONE");
  }

  fprintf(stderr, "\n");
}

__attribute__((unused)) static void
debug_node(const char *message, yp_parser_t *parser, yp_node_t *node) {
  yp_buffer_t buffer;
  yp_buffer_init(&buffer);
  yp_prettyprint(parser, node, &buffer);

  fprintf(stderr, "%s\n%.*s\n", message, (int) buffer.length, buffer.value);
  yp_buffer_free(&buffer);
}

__attribute__((unused)) static void
debug_lex_mode(yp_parser_t *parser) {
  yp_lex_mode_t *lex_mode = parser->lex_modes.current;
  bool first = true;

  while (lex_mode != NULL) {
    if (first) {
      first = false;
    } else {
      fprintf(stderr, " <- ");
    }

    switch (lex_mode->mode) {
      case YP_LEX_DEFAULT: fprintf(stderr, "DEFAULT"); break;
      case YP_LEX_EMBEXPR: fprintf(stderr, "EMBEXPR"); break;
      case YP_LEX_EMBVAR: fprintf(stderr, "EMBVAR"); break;
      case YP_LEX_HEREDOC: fprintf(stderr, "HEREDOC"); break;
      case YP_LEX_LIST: fprintf(stderr, "LIST (terminator=%c, interpolation=%d)", lex_mode->as.list.terminator, lex_mode->as.list.interpolation); break;
      case YP_LEX_REGEXP: fprintf(stderr, "REGEXP (terminator=%c)", lex_mode->as.regexp.terminator); break;
      case YP_LEX_STRING: fprintf(stderr, "STRING (terminator=%c, interpolation=%d)", lex_mode->as.string.terminator, lex_mode->as.string.interpolation); break;
    }

    lex_mode = lex_mode->prev;
  }

  fprintf(stderr, "\n");
}

__attribute__((unused)) static void
debug_state(yp_parser_t *parser) {
  fprintf(stderr, "STATE: ");
  bool first = true;

  if (parser->lex_state == YP_LEX_STATE_NONE) {
    fprintf(stderr, "NONE\n");
    return;
  }

#define CHECK_STATE(state) \
  if (parser->lex_state & state) { \
    if (!first) fprintf(stderr, "|"); \
    fprintf(stderr, "%s", #state); \
    first = false; \
  }

  CHECK_STATE(YP_LEX_STATE_BEG)
  CHECK_STATE(YP_LEX_STATE_END)
  CHECK_STATE(YP_LEX_STATE_ENDARG)
  CHECK_STATE(YP_LEX_STATE_ENDFN)
  CHECK_STATE(YP_LEX_STATE_ARG)
  CHECK_STATE(YP_LEX_STATE_CMDARG)
  CHECK_STATE(YP_LEX_STATE_MID)
  CHECK_STATE(YP_LEX_STATE_FNAME)
  CHECK_STATE(YP_LEX_STATE_DOT)
  CHECK_STATE(YP_LEX_STATE_CLASS)
  CHECK_STATE(YP_LEX_STATE_LABEL)
  CHECK_STATE(YP_LEX_STATE_LABELED)
  CHECK_STATE(YP_LEX_STATE_FITEM)

#undef CHECK_STATE

  fprintf(stderr, "\n");
}

__attribute__((unused)) static void
debug_token(yp_token_t * token) {
  fprintf(stderr, "%s: \"%.*s\"\n", yp_token_type_to_str(token->type), (int) (token->end - token->start), token->start);
}

__attribute__((unused)) static void
debug_scope(yp_parser_t *parser) {
  fprintf(stderr, "SCOPE:\n");

  yp_token_list_t token_list = parser->current_scope->node->as.scope.locals;
  for (size_t index = 0; index < token_list.size; index++) {
    debug_token(&token_list.tokens[index]);
  }

  fprintf(stderr, "\n");
}

/******************************************************************************/
/* Node-related functions                                                     */
/******************************************************************************/

// In a lot of places in the tree you can have tokens that are not provided but
// that do not cause an error. For example, in a method call without
// parentheses. In these cases we set the token to the "not provided" type. For
// example:
//
//     yp_token_t token;
//     not_provided(&token, parser->previous.end);
//
static inline yp_token_t
not_provided(yp_parser_t *parser) {
  return (yp_token_t) { .type = YP_TOKEN_NOT_PROVIDED, .start = parser->start, .end = parser->start };
}

#define YP_LOCATION_NULL_VALUE(parser) ((yp_location_t) { .start = (parser)->start, .end = (parser)->start })
#define YP_LOCATION_TOKEN_VALUE(token) ((yp_location_t) { .start = (token)->start, .end = (token)->end })
#define YP_LOCATION_NODE_VALUE(node) ((yp_location_t) { .start = (node)->location.start, .end = (node)->location.end })
#define YP_TOKEN_NOT_PROVIDED_VALUE(parser) ((yp_token_t) { .type = YP_TOKEN_NOT_PROVIDED, .start = (parser)->start, .end = (parser)->start })

// This is a special out parameter to the parse_arguments_list function that
// includes opening and closing parentheses in addition to the arguments since
// it's so common. It is handy to use when passing argument information to one
// of the call node creation functions.
typedef struct {
  yp_token_t opening;
  yp_node_t *arguments;
  yp_token_t closing;
  yp_node_t *block;
} yp_arguments_t;

// Initialize a stack-allocated yp_arguments_t struct to its default values and
// return it.
static inline yp_arguments_t
yp_arguments(yp_parser_t *parser) {
  return (yp_arguments_t) {
    .opening = YP_TOKEN_NOT_PROVIDED_VALUE(parser),
    .arguments = NULL,
    .closing = YP_TOKEN_NOT_PROVIDED_VALUE(parser),
    .block = NULL
  };
}

// Append a new node onto the end of the node list.
static void
yp_node_list_append2(yp_node_list_t *list, yp_node_t *node) {
  if (list->size == list->capacity) {
    list->capacity = list->capacity == 0 ? 4 : list->capacity * 2;
    list->nodes = realloc(list->nodes, list->capacity * sizeof(yp_node_t *));
  }
  list->nodes[list->size++] = node;
}

// Allocate the space for a new yp_node_t. Currently we're not using the
// parser argument, but it's there to allow for the future possibility of
// pre-allocating larger memory pools and then pulling from those here.
static inline yp_node_t *
yp_node_alloc(yp_parser_t *parser) {
  return (yp_node_t *) malloc(sizeof(yp_node_t));
}

// Allocate and initialize a new node of the given type from the given token.
// This function is used for simple nodes that effectively wrap a token.
static inline yp_node_t *
yp_node_create_from_token(yp_parser_t *parser, yp_node_type_t type, const yp_token_t *token) {
  yp_node_t *node = yp_node_alloc(parser);
  *node = (yp_node_t) { .type = type, .location = YP_LOCATION_TOKEN_VALUE(token) };
  return node;
}

// Allocate and initialize a new StatementsNode node.
static yp_node_t *
yp_statements_node_create(yp_parser_t *parser) {
  yp_node_t *node = yp_node_alloc(parser);

  *node = (yp_node_t) {
    .type = YP_NODE_STATEMENTS_NODE,
    .location = YP_LOCATION_NULL_VALUE(parser)
  };

  yp_node_list_init(&node->as.statements_node.body);
  return node;
}

// Append a new node to the given StatementsNode node's body.
static void
yp_statements_node_body_append(yp_node_t *node, yp_node_t *statement) {
  if (node->as.statements_node.body.size == 0) {
    node->location.start = statement->location.start;
  }

  yp_node_list_append2(&node->as.statements_node.body, statement);
  node->location.end = statement->location.end;
}

// Allocate and initialize a new alias node.
static yp_node_t *
yp_alias_node_create(yp_parser_t *parser, const yp_token_t *keyword, yp_node_t *new_name, yp_node_t *old_name) {
  assert(keyword->type == YP_TOKEN_KEYWORD_ALIAS);
  yp_node_t *node = yp_node_alloc(parser);

  *node = (yp_node_t) {
    .type = YP_NODE_ALIAS_NODE,
    .location = {
      .start = keyword->start,
      .end = old_name->location.end
    },
    .as.alias_node = {
      .new_name = new_name,
      .old_name = old_name,
      .keyword_loc = YP_LOCATION_TOKEN_VALUE(keyword)
    }
  };

  return node;
}

// Allocate and initialize a new and node.
static yp_node_t *
yp_and_node_create(yp_parser_t *parser, yp_node_t *left, const yp_token_t *operator, yp_node_t *right) {
  yp_node_t *node = yp_node_alloc(parser);

  *node = (yp_node_t) {
    .type = YP_NODE_AND_NODE,
    .location = {
      .start = left->location.start,
      .end = right->location.end
    },
    .as.and_node = {
      .left = left,
      .operator = *operator,
      .right = right
    }
  };

  return node;
}

// Allocate an initialize a new arguments node.
static yp_node_t *
yp_arguments_node_create(yp_parser_t *parser) {
  yp_node_t *node = yp_node_alloc(parser);

  *node = (yp_node_t) {
    .type = YP_NODE_ARGUMENTS_NODE,
    .location = YP_LOCATION_NULL_VALUE(parser)
  };

  yp_node_list_init(&node->as.arguments_node.arguments);
  return node;
}

// Return the size of the given arguments node.
static size_t
yp_arguments_node_size(yp_node_t *node) {
  assert(node->type == YP_NODE_ARGUMENTS_NODE);
  return node->as.arguments_node.arguments.size;
}

// Append an argument to an arguments node.
static void
yp_arguments_node_arguments_append(yp_node_t *node, yp_node_t *argument) {
  assert(node->type == YP_NODE_ARGUMENTS_NODE);

  if (yp_arguments_node_size(node) == 0) {
    node->location.start = argument->location.start;
  }

  node->location.end = argument->location.end;
  yp_node_list_append2(&node->as.arguments_node.arguments, argument);
}

// Allocate and initialize a new ArrayNode node.
static yp_node_t *
yp_array_node_create(yp_parser_t *parser, const yp_token_t *opening, const yp_token_t *closing) {
  yp_node_t *node = yp_node_alloc(parser);

  *node = (yp_node_t) {
    .type = YP_NODE_ARRAY_NODE,
    .location = {
      .start = opening->start,
      .end = closing->end
    },
    .as.array_node = {
      .opening = *opening,
      .closing = *closing
    }
  };

  yp_node_list_init(&node->as.array_node.elements);
  return node;
}

// Return the size of the given array node.
static size_t
yp_array_node_size(yp_node_t *node) {
  assert(node->type == YP_NODE_ARRAY_NODE);
  return node->as.array_node.elements.size;
}

// Append an argument to an array node.
static void
yp_array_node_elements_append(yp_node_t *node, yp_node_t *element) {
  assert(node->type == YP_NODE_ARRAY_NODE);
  yp_node_list_append2(&node->as.array_node.elements, element);
}

// Set the closing token and end location of an array node.
static void
yp_array_node_close_set(yp_node_t *node, const yp_token_t *closing) {
  assert(closing->type == YP_TOKEN_BRACKET_RIGHT || closing->type == YP_TOKEN_STRING_END || closing->type == YP_TOKEN_MISSING);
  node->location.end = closing->end;
  node->as.array_node.closing = *closing;
}

// Allocate and initialize a new assoc node.
static yp_node_t *
yp_assoc_node_create(yp_parser_t *parser, yp_node_t *key, const yp_token_t *operator, yp_node_t *value) {
  yp_node_t *node = yp_node_alloc(parser);
  const char *end;

  if (value != NULL) {
    end = value->location.end;
  } else if (operator->type != YP_TOKEN_NOT_PROVIDED) {
    end = operator->end;
  } else {
    end = key->location.end;
  }

  *node = (yp_node_t) {
    .type = YP_NODE_ASSOC_NODE,
    .location = {
      .start = key->location.start,
      .end = end
    },
    .as.assoc_node = {
      .key = key,
      .operator = *operator,
      .value = value
    }
  };

  return node;
}

// Allocate and initialize a new assoc splat node.
static yp_node_t *
yp_assoc_splat_node_create(yp_parser_t *parser, yp_node_t *value, const yp_token_t *operator) {
  assert(operator->type == YP_TOKEN_STAR_STAR);
  yp_node_t *node = yp_node_alloc(parser);

  *node = (yp_node_t) {
    .type = YP_NODE_ASSOC_SPLAT_NODE,
    .location = {
      .start = operator->start,
      .end = value->location.end
    },
    .as.assoc_splat_node = {
      .value = value,
      .operator_loc = YP_LOCATION_TOKEN_VALUE(operator)
    }
  };

  return node;
}

// Allocate and initialize new a begin node.
static yp_node_t *
yp_begin_node_create(yp_parser_t *parser, const yp_token_t *begin_keyword, yp_node_t *statements) {
  yp_node_t *node = yp_node_alloc(parser);

  *node = (yp_node_t) {
    .type = YP_NODE_BEGIN_NODE,
    .location = {
      .start = begin_keyword->start,
      .end = statements->location.end
    },
    .as.begin_node = {
      .begin_keyword = *begin_keyword,
      .statements = statements,
      .end_keyword = YP_TOKEN_NOT_PROVIDED_VALUE(parser)
    }
  };

  return node;
}

// Set the rescue clause and end location of a begin node.
static void
yp_begin_node_rescue_clause_set(yp_node_t *node, yp_node_t *rescue_clause) {
  assert(node->type == YP_NODE_BEGIN_NODE);
  assert(rescue_clause->type == YP_NODE_RESCUE_NODE);

  node->location.end = rescue_clause->location.end;
  node->as.begin_node.rescue_clause = rescue_clause;
}

// Set the else clause and end location of a begin node.
static void
yp_begin_node_else_clause_set(yp_node_t *node, yp_node_t *else_clause) {
  assert(node->type == YP_NODE_BEGIN_NODE);
  assert(else_clause->type == YP_NODE_ELSE_NODE);

  node->location.end = else_clause->location.end;
  node->as.begin_node.else_clause = else_clause;
}

// Set the ensure clause and end location of a begin node.
static void
yp_begin_node_ensure_clause_set(yp_node_t *node, yp_node_t *ensure_clause) {
  assert(node->type == YP_NODE_BEGIN_NODE);
  assert(ensure_clause->type == YP_NODE_ENSURE_NODE);

  node->location.end = ensure_clause->location.end;
  node->as.begin_node.ensure_clause = ensure_clause;
}

// Set the end keyword and end location of a begin node.
static void
yp_begin_node_end_keyword_set(yp_node_t *node, const yp_token_t *end_keyword) {
  assert(node->type == YP_NODE_BEGIN_NODE);
  assert(end_keyword->type == YP_TOKEN_KEYWORD_END || end_keyword->type == YP_TOKEN_MISSING);

  node->location.end = end_keyword->end;
  node->as.begin_node.end_keyword = *end_keyword;
}

// Allocate and initialize a new BlockArgumentNode node.
static yp_node_t *
yp_block_argument_node_create(yp_parser_t *parser, const yp_token_t *operator, yp_node_t *expression) {
  yp_node_t *node = yp_node_alloc(parser);

  *node = (yp_node_t) {
    .type = YP_NODE_BLOCK_ARGUMENT_NODE,
    .location = {
      .start = operator->start,
      .end = expression->location.end
    },
    .as.block_argument_node = {
      .expression = expression,
      .operator_loc = YP_LOCATION_TOKEN_VALUE(operator)
    }
  };

  return node;
}

// Allocate and initialize a new BlockNode node.
static yp_node_t *
yp_block_node_create(yp_parser_t *parser, yp_node_t *scope, const yp_token_t *opening, yp_node_t *parameters, yp_node_t *statements, const yp_token_t *closing) {
  yp_node_t *node = yp_node_alloc(parser);

  *node = (yp_node_t) {
    .type = YP_NODE_BLOCK_NODE,
    .location = { .start = opening->start, .end = closing->end },
    .as.block_node = {
      .scope = scope,
      .parameters = parameters,
      .statements = statements,
      .opening_loc = YP_LOCATION_TOKEN_VALUE(opening),
      .closing_loc = YP_LOCATION_TOKEN_VALUE(closing)
    }
  };

  return node;
}

// Allocate and initialize a new BlockParameterNode node.
static yp_node_t *
yp_block_parameter_node_create(yp_parser_t *parser, const yp_token_t *name, const yp_token_t *operator) {
  assert(operator->type == YP_TOKEN_NOT_PROVIDED || operator->type == YP_TOKEN_AMPERSAND);
  yp_node_t *node = yp_node_alloc(parser);

  *node = (yp_node_t) {
    .type = YP_NODE_BLOCK_PARAMETER_NODE,
    .location = {
      .start = operator->start,
      .end = (name->type == YP_TOKEN_NOT_PROVIDED ? operator->end : name->end)
    },
    .as.block_parameter_node = {
      .name = *name,
      .operator_loc = YP_LOCATION_TOKEN_VALUE(operator)
    }
  };

  return node;
}

// Allocate and initialize a new BlockParametersNode node.
static yp_node_t *
yp_block_parameters_node_create(yp_parser_t *parser, yp_node_t *parameters) {
  yp_node_t *node = yp_node_alloc(parser);

  *node = (yp_node_t) {
    .type = YP_NODE_BLOCK_PARAMETERS_NODE,
    .location = YP_LOCATION_NODE_VALUE(parameters),
    .as.block_parameters_node = {
      .parameters = parameters
    }
  };

  yp_token_list_init(&node->as.block_parameters_node.locals);
  return node;
}

// Append a new block-local variable to a BlockParametersNode node.
static void
yp_block_parameters_node_append_local(yp_node_t *node, const yp_token_t *local) {
  assert(node->type == YP_NODE_BLOCK_PARAMETERS_NODE);
  assert(local->type == YP_TOKEN_IDENTIFIER);
  yp_token_list_append(&node->as.block_parameters_node.locals, local);
  node->location.end = local->end;
}

// Allocate and initialize a new BreakNode node.
static yp_node_t *
yp_break_node_create(yp_parser_t *parser, const yp_token_t *keyword, yp_node_t *arguments) {
  assert(keyword->type == YP_TOKEN_KEYWORD_BREAK);
  yp_node_t *node = yp_node_alloc(parser);

  *node = (yp_node_t) {
    .type = YP_NODE_BREAK_NODE,
    .location = {
      .start = keyword->start,
      .end = (arguments == NULL ? keyword->end : arguments->location.end)
    },
    .as.break_node = {
      .arguments = arguments,
      .keyword_loc = YP_LOCATION_TOKEN_VALUE(keyword)
    }
  };

  return node;
}

// Allocate and initialize a new CallNode node. This sets everything to NULL or
// YP_TOKEN_NOT_PROVIDED as appropriate such that its values can be overridden
// in the various specializations of this function.
static yp_node_t *
yp_call_node_create(yp_parser_t *parser) {
  yp_node_t *node = yp_node_alloc(parser);

  *node = (yp_node_t) {
    .type = YP_NODE_CALL_NODE,
    .location = YP_LOCATION_NULL_VALUE(parser),
    .as.call_node = {
      .receiver = NULL,
      .call_operator = YP_TOKEN_NOT_PROVIDED_VALUE(parser),
      .message = YP_TOKEN_NOT_PROVIDED_VALUE(parser),
      .opening = YP_TOKEN_NOT_PROVIDED_VALUE(parser),
      .arguments = NULL,
      .closing = YP_TOKEN_NOT_PROVIDED_VALUE(parser),
      .block = NULL
    }
  };

  return node;
}

// Allocate and initialize a new CallNode node from an aref or an aset
// expression.
static yp_node_t *
yp_call_node_aref_create(yp_parser_t *parser, yp_node_t *receiver, yp_arguments_t *arguments) {
  yp_node_t *node = yp_call_node_create(parser);

  node->location.start = receiver->location.start;
  if (arguments->block != NULL) {
    node->location.end = arguments->block->location.end;
  } else {
    node->location.end = arguments->closing.end;
  }

  node->as.call_node.receiver = receiver;
  node->as.call_node.message = (yp_token_t) {
    .type = YP_TOKEN_BRACKET_LEFT_RIGHT,
    .start = arguments->opening.start,
    .end = arguments->opening.end
  };

  node->as.call_node.opening = arguments->opening;
  node->as.call_node.arguments = arguments->arguments;
  node->as.call_node.closing = arguments->closing;
  node->as.call_node.block = arguments->block;

  yp_string_constant_init(&node->as.call_node.name, "[]", 2);
  return node;
}

// Allocate and initialize a new CallNode node from a binary expression.
static yp_node_t *
yp_call_node_binary_create(yp_parser_t *parser, yp_node_t *receiver, yp_token_t *operator, yp_node_t *argument) {
  yp_node_t *node = yp_call_node_create(parser);

  node->location.start = receiver->location.start;
  node->location.end = argument->location.end;

  node->as.call_node.receiver = receiver;
  node->as.call_node.message = *operator;

  yp_node_t *arguments = yp_arguments_node_create(parser);
  yp_arguments_node_arguments_append(arguments, argument);
  node->as.call_node.arguments = arguments;

  yp_string_shared_init(&node->as.call_node.name, operator->start, operator->end);
  return node;
}

// Allocate and initialize a new CallNode node from a call expression.
static yp_node_t *
yp_call_node_call_create(yp_parser_t *parser, yp_node_t *receiver, yp_token_t *operator, yp_token_t *message, yp_arguments_t *arguments) {
  yp_node_t *node = yp_call_node_create(parser);

  node->location.start = receiver->location.start;
  if (arguments->block != NULL) {
    node->location.end = arguments->block->location.end;
  } else if (arguments->closing.type != YP_TOKEN_NOT_PROVIDED) {
    node->location.end = arguments->closing.end;
  } else if (arguments->arguments != NULL) {
    node->location.end = arguments->arguments->location.end;
  } else {
    node->location.end = message->end;
  }

  node->as.call_node.receiver = receiver;
  node->as.call_node.call_operator = *operator;
  node->as.call_node.message = *message;
  node->as.call_node.opening = arguments->opening;
  node->as.call_node.arguments = arguments->arguments;
  node->as.call_node.closing = arguments->closing;
  node->as.call_node.block = arguments->block;

  yp_string_shared_init(&node->as.call_node.name, message->start, message->end);
  return node;
}

// Allocate and initialize a new CallNode node from a call to a method name
// without a receiver that could not have been a local variable read.
static yp_node_t *
yp_call_node_fcall_create(yp_parser_t *parser, yp_token_t *message, yp_arguments_t *arguments) {
  yp_node_t *node = yp_call_node_create(parser);

  node->location.start = message->start;
  if (arguments->block != NULL) {
    node->location.end = arguments->block->location.end;
  } else {
    node->location.end = arguments->closing.end;
  }

  node->as.call_node.message = *message;
  node->as.call_node.opening = arguments->opening;
  node->as.call_node.arguments = arguments->arguments;
  node->as.call_node.closing = arguments->closing;
  node->as.call_node.block = arguments->block;

  yp_string_shared_init(&node->as.call_node.name, message->start, message->end);
  return node;
}

// Allocate and initialize a new CallNode node from a not expression.
static yp_node_t *
yp_call_node_not_create(yp_parser_t *parser, yp_node_t *receiver, yp_token_t *message, yp_arguments_t *arguments) {
  yp_node_t *node = yp_call_node_create(parser);

  node->location.start = message->start;
  if (arguments->closing.type != YP_TOKEN_NOT_PROVIDED) {
    node->location.end = arguments->closing.end;
  } else {
    node->location.end = receiver->location.end;
  }

  node->as.call_node.receiver = receiver;
  node->as.call_node.message = *message;
  node->as.call_node.opening = arguments->opening;
  node->as.call_node.arguments = arguments->arguments;
  node->as.call_node.closing = arguments->closing;

  yp_string_constant_init(&node->as.call_node.name, "!", 1);
  return node;
}

// Allocate and initialize a new CallNode node from a call shorthand expression.
static yp_node_t *
yp_call_node_shorthand_create(yp_parser_t *parser, yp_node_t *receiver, yp_token_t *operator, yp_arguments_t *arguments) {
  yp_node_t *node = yp_call_node_create(parser);

  node->location.start = receiver->location.start;
  if (arguments->block != NULL) {
    node->location.end = arguments->block->location.end;
  } else {
    node->location.end = arguments->closing.end;
  }

  node->as.call_node.receiver = receiver;
  node->as.call_node.call_operator = *operator;
  node->as.call_node.opening = arguments->opening;
  node->as.call_node.arguments = arguments->arguments;
  node->as.call_node.closing = arguments->closing;
  node->as.call_node.block = arguments->block;

  yp_string_constant_init(&node->as.call_node.name, "call", 4);
  return node;
}

// Allocate and initialize a new CallNode node from a unary operator expression.
static yp_node_t *
yp_call_node_unary_create(yp_parser_t *parser, yp_token_t *operator, yp_node_t *receiver, const char *name) {
  yp_node_t *node = yp_call_node_create(parser);

  node->location.start = operator->start;
  node->location.end = receiver->location.end;

  node->as.call_node.receiver = receiver;
  node->as.call_node.message = *operator;

  yp_string_constant_init(&node->as.call_node.name, name, strnlen(name, 2));
  return node;
}

// Allocate and initialize a new CallNode node from a call to a method name
// without a receiver that could also have been a local variable read.
static yp_node_t *
yp_call_node_vcall_create(yp_parser_t *parser, yp_token_t *message) {
  yp_node_t *node = yp_call_node_create(parser);

  node->location.start = message->start;
  node->location.end = message->end;

  node->as.call_node.message = *message;

  yp_string_shared_init(&node->as.call_node.name, message->start, message->end);
  return node;
}

// Returns whether or not this call node is a "vcall" (a call to a method name
// without a receiver that could also have been a local variable read).
static bool
yp_call_node_vcall_p(yp_node_t *node) {
  assert(node->type == YP_NODE_CALL_NODE);

  return (
    (node->as.call_node.opening.type == YP_TOKEN_NOT_PROVIDED) &&
    (node->as.call_node.arguments == NULL) &&
    (node->as.call_node.block == NULL) &&
    (node->as.call_node.receiver == NULL)
  );
}

// Allocate and initialize a new CaseNode node.
static yp_node_t *
yp_case_node_create(yp_parser_t *parser, const yp_token_t *case_keyword, yp_node_t *predicate, yp_node_t *consequent, const yp_token_t *end_keyword) {
  yp_node_t *node = yp_node_alloc(parser);

  *node = (yp_node_t) {
    .type = YP_NODE_CASE_NODE,
    .location = {
      .start = case_keyword->start,
      .end = end_keyword->end
    },
    .as.case_node = {
      .predicate = predicate,
      .consequent = consequent,
      .case_keyword_loc = YP_LOCATION_TOKEN_VALUE(case_keyword),
      .end_keyword_loc = YP_LOCATION_TOKEN_VALUE(end_keyword)
    }
  };

  yp_node_list_init(&node->as.case_node.conditions);
  return node;
}

// Append a new condition to a CaseNode node.
static void
yp_case_node_condition_append(yp_node_t *node, yp_node_t *condition) {
  assert(node->type == YP_NODE_CASE_NODE);
  assert(condition->type == YP_NODE_WHEN_NODE || condition->type == YP_NODE_IN_NODE);

  yp_node_list_append2(&node->as.case_node.conditions, condition);
  node->location.end = condition->location.end;
}

// Set the consequent of a CaseNode node.
static void
yp_case_node_consequent_set(yp_node_t *node, yp_node_t *consequent) {
  assert(node->type == YP_NODE_CASE_NODE);

  node->as.case_node.consequent = consequent;
  node->location.end = consequent->location.end;
}

// Set the end location for a CaseNode node.
static void
yp_case_node_end_keyword_loc_set(yp_node_t *node, const yp_token_t *end_keyword) {
  assert(node->type == YP_NODE_CASE_NODE);

  node->location.end = end_keyword->end;
  node->as.case_node.end_keyword_loc = YP_LOCATION_TOKEN_VALUE(end_keyword);
}

// Allocate and initialize a new ClassVariableReadNode node.
static yp_node_t *
yp_class_variable_read_node_create(yp_parser_t *parser, const yp_token_t *token) {
  assert(token->type == YP_TOKEN_CLASS_VARIABLE);
  return yp_node_create_from_token(parser, YP_NODE_CLASS_VARIABLE_READ_NODE, token);
}

// Initialize a new ClassVariableWriteNode node from a ClassVariableRead node.
static yp_node_t *
yp_class_variable_read_node_to_class_variable_write_node(yp_parser_t *parser, yp_node_t *node, yp_token_t *operator, yp_node_t *value) {
  assert(node->type == YP_NODE_CLASS_VARIABLE_READ_NODE);
  node->type = YP_NODE_CLASS_VARIABLE_WRITE_NODE;

  node->as.class_variable_write_node.name_loc = YP_LOCATION_NODE_VALUE(node);
  node->as.class_variable_write_node.operator_loc = YP_LOCATION_TOKEN_VALUE(operator);

  if (value != NULL) {
    node->location.end = value->location.end;
    node->as.class_variable_write_node.value = value;
  }

  return node;
}

// Allocate and initialize a new ConstantReadNode node.
static yp_node_t *
yp_constant_read_node_create(yp_parser_t *parser, const yp_token_t *name) {
  assert(name->type == YP_TOKEN_CONSTANT || name->type == YP_TOKEN_MISSING);
  return yp_node_create_from_token(parser, YP_NODE_CONSTANT_READ_NODE, name);
}

// Allocate and initialize a new DefNode node.
static yp_node_t *
yp_def_node_create(
  yp_parser_t *parser,
  const yp_token_t *name,
  yp_node_t *receiver,
  yp_node_t *parameters,
  yp_node_t *statements,
  yp_node_t *scope,
  const yp_token_t *def_keyword,
  const yp_token_t *operator,
  const yp_token_t *lparen,
  const yp_token_t *rparen,
  const yp_token_t *equal,
  const yp_token_t *end_keyword
) {
  yp_node_t *node = yp_node_alloc(parser);
  const char *end;

  if (end_keyword->type == YP_TOKEN_NOT_PROVIDED) {
    end = statements->location.end;
  } else {
    end = end_keyword->end;
  }

  *node = (yp_node_t) {
    .type = YP_NODE_DEF_NODE,
    .location = { .start = def_keyword->start, .end = end },
    .as.def_node = {
      .name = *name,
      .receiver = receiver,
      .parameters = parameters,
      .statements = statements,
      .scope = scope,
      .def_keyword_loc = YP_LOCATION_TOKEN_VALUE(def_keyword),
      .operator_loc = YP_LOCATION_TOKEN_VALUE(operator),
      .lparen_loc = YP_LOCATION_TOKEN_VALUE(lparen),
      .rparen_loc = YP_LOCATION_TOKEN_VALUE(rparen),
      .equal_loc = YP_LOCATION_TOKEN_VALUE(equal),
      .end_keyword_loc = YP_LOCATION_TOKEN_VALUE(end_keyword)
    }
  };

  return node;
}

// Allocate and initialize a new FalseNode node.
static yp_node_t *
yp_false_node_create(yp_parser_t *parser, const yp_token_t *token) {
  assert(token->type == YP_TOKEN_KEYWORD_FALSE);
  return yp_node_create_from_token(parser, YP_NODE_FALSE_NODE, token);
}

// Allocate and initialize a new FloatNode node.
static yp_node_t *
yp_float_node_create(yp_parser_t *parser, const yp_token_t *token) {
  assert(token->type == YP_TOKEN_FLOAT);
  return yp_node_create_from_token(parser, YP_NODE_FLOAT_NODE, token);
}

// Allocate and initialize a new ForNode node.
static yp_node_t *
yp_for_node_create(
  yp_parser_t *parser,
  yp_node_t *index,
  yp_node_t *collection,
  yp_node_t *statements,
  const yp_token_t *for_keyword,
  const yp_token_t *in_keyword,
  const yp_token_t *do_keyword,
  const yp_token_t *end_keyword
) {
  yp_node_t *node = yp_node_alloc(parser);

  *node = (yp_node_t) {
    .type = YP_NODE_FOR_NODE,
    .location = {
      .start = for_keyword->start,
      .end = end_keyword->end
    },
    .as.for_node = {
      .index = index,
      .collection = collection,
      .statements = statements,
      .for_keyword_loc = YP_LOCATION_TOKEN_VALUE(for_keyword),
      .in_keyword_loc = YP_LOCATION_TOKEN_VALUE(in_keyword),
      .do_keyword_loc = YP_LOCATION_TOKEN_VALUE(do_keyword),
      .end_keyword_loc = YP_LOCATION_TOKEN_VALUE(end_keyword)
    }
  };

  return node;
}

// Allocate and initialize a new ForwardingArgumentsNode node.
static yp_node_t *
yp_forwarding_arguments_node_create(yp_parser_t *parser, const yp_token_t *token) {
  assert(token->type == YP_TOKEN_UDOT_DOT_DOT);
  return yp_node_create_from_token(parser, YP_NODE_FORWARDING_ARGUMENTS_NODE, token);
}

// Allocate and initialize a new ForwardingParameterNode node.
static yp_node_t *
yp_forwarding_parameter_node_create(yp_parser_t *parser, const yp_token_t *token) {
  assert(token->type == YP_TOKEN_UDOT_DOT_DOT);
  return yp_node_create_from_token(parser, YP_NODE_FORWARDING_PARAMETER_NODE, token);
}

// Allocate and initialize a new ForwardingSuper node.
static yp_node_t *
yp_forwarding_super_node_create(yp_parser_t *parser, const yp_token_t *token, yp_arguments_t *arguments) {
  assert(token->type == YP_TOKEN_KEYWORD_SUPER);
  yp_node_t *node = yp_node_alloc(parser);

  *node = (yp_node_t) {
    .type = YP_NODE_FORWARDING_SUPER_NODE,
    .location = {
      .start = token->start,
      .end = arguments->block != NULL ? arguments->block->location.end : token->end
    },
    .as.forwarding_super_node.block = arguments->block
  };

  return node;
}

// Allocate and initialize new IfNode node in the modifier form.
static yp_node_t *
yp_if_node_modifier_create(yp_parser_t *parser, yp_node_t *statement, const yp_token_t *if_keyword, yp_node_t *predicate) {
  yp_node_t *node = yp_node_alloc(parser);

  yp_node_t *statements = yp_statements_node_create(parser);
  yp_statements_node_body_append(statements, statement);

  *node = (yp_node_t) {
    .type = YP_NODE_IF_NODE,
    .location = {
      .start = statement->location.start,
      .end = predicate->location.end
    },
    .as.if_node = {
      .if_keyword = *if_keyword,
      .predicate = predicate,
      .statements = statements,
      .consequent = NULL,
      .end_keyword = not_provided(parser)
    }
  };

  return node;
}

// Allocate and initialize a new ImaginaryNode node.
static yp_node_t *
yp_imaginary_node_create(yp_parser_t *parser, const yp_token_t *token) {
  assert(token->type == YP_TOKEN_IMAGINARY_NUMBER);
  return yp_node_create_from_token(parser, YP_NODE_IMAGINARY_NODE, token);
}

// Allocate and initialize a new InNode node.
yp_node_t *
yp_in_node_create(yp_parser_t *parser, yp_node_t *pattern, yp_node_t *statements, const yp_token_t *in_keyword, const yp_token_t *then_keyword) {
  yp_node_t *node = yp_node_alloc(parser);

  const char *end;
  if (then_keyword->type != YP_TOKEN_NOT_PROVIDED) {
    end = then_keyword->end;
  } else if (statements != NULL) {
    end = statements->location.end;
  } else {
    end = pattern->location.end;
  }

  *node = (yp_node_t) {
    .type = YP_NODE_IN_NODE,
    .location = {
      .start = in_keyword->start,
      .end = end
    },
    .as.in_node = {
      .pattern = pattern,
      .statements = statements,
      .in_loc = YP_LOCATION_TOKEN_VALUE(in_keyword),
      .then_loc = YP_LOCATION_TOKEN_VALUE(then_keyword)
    }
  };

  return node;
}

// Allocate and initialize a new InstanceVariableReadNode node.
static yp_node_t *
yp_instance_variable_read_node_create(yp_parser_t *parser, const yp_token_t *token) {
  assert(token->type == YP_TOKEN_INSTANCE_VARIABLE);
  return yp_node_create_from_token(parser, YP_NODE_INSTANCE_VARIABLE_READ_NODE, token);
}

// Initialize a new InstanceVariableWriteNode node from an InstanceVariableRead node.
static yp_node_t *
yp_instance_variable_write_node_init(yp_parser_t *parser, yp_node_t *node, yp_token_t *operator, yp_node_t *value) {
  assert(node->type == YP_NODE_INSTANCE_VARIABLE_READ_NODE);
  node->type = YP_NODE_INSTANCE_VARIABLE_WRITE_NODE;

  node->as.instance_variable_write_node.name_loc = YP_LOCATION_NODE_VALUE(node);
  node->as.instance_variable_write_node.operator_loc = YP_LOCATION_TOKEN_VALUE(operator);

  if (value != NULL) {
    node->as.instance_variable_write_node.value = value;
    node->location.end = value->location.end;
  }

  return node;
}

// Allocate and initialize a new IntegerNode node.
static yp_node_t *
yp_integer_node_create(yp_parser_t *parser, const yp_token_t *token) {
  assert(token->type == YP_TOKEN_INTEGER);
  return yp_node_create_from_token(parser, YP_NODE_INTEGER_NODE, token);
}

// Allocate and initialize a new InterpolatedStringNode node.
static yp_node_t *
yp_interpolated_string_node_create(yp_parser_t *parser, const yp_token_t *opening, const yp_node_list_t *parts, const yp_token_t *closing) {
  yp_node_t *node = yp_node_alloc(parser);

  *node = (yp_node_t) {
    .type = YP_NODE_INTERPOLATED_STRING_NODE,
    .location = {
      .start = opening->start,
      .end = closing->end,
    },
    .as.interpolated_string_node = {
      .opening = *opening,
      .parts = *parts,
      .closing = *closing
    }
  };

  return node;
}

// Allocate and initialize a new InterpolatedSymbolNode node.
static yp_node_t *
yp_interpolated_symbol_node_create(yp_parser_t *parser, const yp_token_t *opening, const yp_node_list_t *parts, const yp_token_t *closing) {
  yp_node_t *node = yp_node_alloc(parser);

  *node = (yp_node_t) {
    .type = YP_NODE_INTERPOLATED_SYMBOL_NODE,
    .location = {
      .start = opening->start,
      .end = closing->end,
    },
    .as.interpolated_symbol_node = {
      .opening = *opening,
      .parts = *parts,
      .closing = *closing
    }
  };

  return node;
}

// Allocate and initialize a new LocalVariableReadNode node.
static yp_node_t *
yp_local_variable_read_node_create(yp_parser_t *parser, const yp_token_t *name) {
  yp_node_t *node = yp_node_alloc(parser);

  *node = (yp_node_t) {
    .type = YP_NODE_LOCAL_VARIABLE_READ_NODE,
    .location = YP_LOCATION_TOKEN_VALUE(name),
    .as.local_variable_read_node = {
      .name = *name
    }
  };

  return node;
}

// Allocate and initialize a new LocalVariableWriteNode node.
static yp_node_t *
yp_local_variable_write_node_create(yp_parser_t *parser, const yp_token_t *name) {
  yp_node_t *node = yp_node_alloc(parser);

  *node = (yp_node_t) {
    .type = YP_NODE_LOCAL_VARIABLE_WRITE_NODE,
    .location = YP_LOCATION_TOKEN_VALUE(name),
    .as.local_variable_write_node = {
      .name = *name,
      .operator = not_provided(parser),
      .value = NULL
    }
  };

  return node;
}

// Allocate and initialize a new MatchPredicateNode node.
static yp_node_t *
yp_match_predicate_node_create(yp_parser_t *parser, yp_node_t *value, yp_node_t *pattern, const yp_token_t *operator) {
  yp_node_t *node = yp_node_alloc(parser);

  *node = (yp_node_t) {
    .type = YP_NODE_MATCH_PREDICATE_NODE,
    .location = {
      .start = value->location.start,
      .end = pattern->location.end
    },
    .as.match_predicate_node = {
      .value = value,
      .pattern = pattern,
      .operator_loc = YP_LOCATION_TOKEN_VALUE(operator)
    }
  };

  return node;
}

// Allocate and initialize a new MatchRequiredNode node.
static yp_node_t *
yp_match_required_node_create(yp_parser_t *parser, yp_node_t *value, yp_node_t *pattern, const yp_token_t *operator) {
  yp_node_t *node = yp_node_alloc(parser);

  *node = (yp_node_t) {
    .type = YP_NODE_MATCH_REQUIRED_NODE,
    .location = {
      .start = value->location.start,
      .end = pattern->location.end
    },
    .as.match_required_node = {
      .value = value,
      .pattern = pattern,
      .operator_loc = YP_LOCATION_TOKEN_VALUE(operator)
    }
  };

  return node;
}

// Allocate and initialize a new NextNode node.
static yp_node_t *
yp_next_node_create(yp_parser_t *parser, const yp_token_t *keyword, yp_node_t *arguments) {
  assert(keyword->type == YP_TOKEN_KEYWORD_NEXT);
  yp_node_t *node = yp_node_alloc(parser);

  *node = (yp_node_t) {
    .type = YP_NODE_NEXT_NODE,
    .location = {
      .start = keyword->start,
      .end = (arguments == NULL ? keyword->end : arguments->location.end)
    },
    .as.next_node = {
      .keyword_loc = YP_LOCATION_TOKEN_VALUE(keyword),
      .arguments = arguments
    }
  };

  return node;
}

// Allocate and initialize a new NilNode node.
static yp_node_t *
yp_nil_node_create(yp_parser_t *parser, const yp_token_t *token) {
  assert(token->type == YP_TOKEN_KEYWORD_NIL);
  return yp_node_create_from_token(parser, YP_NODE_NIL_NODE, token);
}

// Allocate and initialize a new NoKeywordsParameterNode node.
static yp_node_t *
yp_no_keywords_parameter_node_create(yp_parser_t *parser, const yp_token_t *operator, const yp_token_t *keyword) {
  assert(operator->type == YP_TOKEN_STAR_STAR);
  assert(keyword->type == YP_TOKEN_KEYWORD_NIL);
  yp_node_t *node = yp_node_alloc(parser);

  *node = (yp_node_t) {
    .type = YP_NODE_NO_KEYWORDS_PARAMETER_NODE,
    .location = {
      .start = operator->start,
      .end = keyword->end
    },
    .as.no_keywords_parameter_node = {
      .operator_loc = YP_LOCATION_TOKEN_VALUE(operator),
      .keyword_loc = YP_LOCATION_TOKEN_VALUE(keyword)
    }
  };

  return node;
}

// Allocate and initialize a new OperatorAndAssignmentNode node.
static yp_node_t *
yp_operator_and_assignment_node_create(yp_parser_t *parser, yp_node_t *target, const yp_token_t *operator, yp_node_t *value) {
  assert(operator->type == YP_TOKEN_AMPERSAND_AMPERSAND_EQUAL);
  yp_node_t *node = yp_node_alloc(parser);

  *node = (yp_node_t) {
    .type = YP_NODE_OPERATOR_AND_ASSIGNMENT_NODE,
    .location = {
      .start = target->location.start,
      .end = value->location.end
    },
    .as.operator_and_assignment_node = {
      .target = target,
      .value = value,
      .operator_loc = YP_LOCATION_TOKEN_VALUE(operator)
    }
  };

  return node;
}

// Allocate and initialize a new OperatorOrAssignmentNode node.
static yp_node_t *
yp_operator_or_assignment_node_create(yp_parser_t *parser, yp_node_t *target, const yp_token_t *operator, yp_node_t *value) {
  assert(operator->type == YP_TOKEN_PIPE_PIPE_EQUAL);
  yp_node_t *node = yp_node_alloc(parser);

  *node = (yp_node_t) {
    .type = YP_NODE_OPERATOR_OR_ASSIGNMENT_NODE,
    .location = {
      .start = target->location.start,
      .end = value->location.end
    },
    .as.operator_or_assignment_node = {
      .target = target,
      .value = value,
      .operator_loc = YP_LOCATION_TOKEN_VALUE(operator)
    }
  };

  return node;
}

// Allocate and initialize a new OrNode node.
static yp_node_t *
yp_or_node_create(yp_parser_t *parser, yp_node_t *left, const yp_token_t *operator, yp_node_t *right) {
  yp_node_t *node = yp_node_alloc(parser);

  *node = (yp_node_t) {
    .type = YP_NODE_OR_NODE,
    .location = {
      .start = left->location.start,
      .end = right->location.end
    },
    .as.or_node = {
      .left = left,
      .right = right,
      .operator_loc = YP_LOCATION_TOKEN_VALUE(operator)
    }
  };

  return node;
}

// Allocate and initialize a new ParametersNode node.
static yp_node_t *
yp_parameters_node_create(yp_parser_t *parser) {
  yp_node_t *node = yp_node_alloc(parser);

  *node = (yp_node_t) {
    .type = YP_NODE_PARAMETERS_NODE,
    .location = { .start = NULL, .end = NULL },
    .as.parameters_node = {
      .rest = NULL,
      .keyword_rest = NULL,
      .block = NULL
    }
  };

  yp_node_list_init(&node->as.parameters_node.requireds);
  yp_node_list_init(&node->as.parameters_node.optionals);
  yp_node_list_init(&node->as.parameters_node.keywords);

  return node;
}

// Set the location properly for the parameters node.
static void
yp_parameters_node_location_set(yp_node_t *params, yp_node_t *param) {
  assert(params->type == YP_NODE_PARAMETERS_NODE);

  if (params->location.start == NULL) {
    params->location.start = param->location.start;
  } else {
    params->location.start = params->location.start < param->location.start ? params->location.start : param->location.start;
  }

  if (params->location.end == NULL) {
    params->location.end = param->location.end;
  } else {
    params->location.end = params->location.end > param->location.end ? params->location.end : param->location.end;
  }
}

// Append a required parameter to a ParametersNode node.
static void
yp_parameters_node_requireds_append(yp_node_t *params, yp_node_t *param) {
  assert(params->type == YP_NODE_PARAMETERS_NODE);
  yp_parameters_node_location_set(params, param);
  yp_node_list_append2(&params->as.parameters_node.requireds, param);
}

// Append an optional parameter to a ParametersNode node.
static void
yp_parameters_node_optionals_append(yp_node_t *params, yp_node_t *param) {
  assert(params->type == YP_NODE_PARAMETERS_NODE);
  yp_parameters_node_location_set(params, param);
  yp_node_list_append2(&params->as.parameters_node.optionals, param);
}

// Set the rest parameter on a ParametersNode node.
static void
yp_parameters_node_rest_set(yp_node_t *params, yp_node_t *param) {
  assert(params->type == YP_NODE_PARAMETERS_NODE);
  yp_parameters_node_location_set(params, param);
  params->as.parameters_node.rest = param;
}

// Append a keyword parameter to a ParametersNode node.
static void
yp_parameters_node_keywords_append(yp_node_t *params, yp_node_t *param) {
  assert(params->type == YP_NODE_PARAMETERS_NODE);
  yp_parameters_node_location_set(params, param);
  yp_node_list_append2(&params->as.parameters_node.keywords, param);
}

// Set the keyword rest parameter on a ParametersNode node.
static void
yp_parameters_node_keyword_rest_set(yp_node_t *params, yp_node_t *param) {
  assert(params->type == YP_NODE_PARAMETERS_NODE);
  yp_parameters_node_location_set(params, param);
  params->as.parameters_node.keyword_rest = param;
}

// Set the block parameter on a ParametersNode node.
static void
yp_parameters_node_block_set(yp_node_t *params, yp_node_t *param) {
  assert(params->type == YP_NODE_PARAMETERS_NODE);
  yp_parameters_node_location_set(params, param);
  params->as.parameters_node.block = param;
}

// Allocate and initialize new ParenthesesNode node.
static yp_node_t *
yp_parentheses_node_create(yp_parser_t *parser, const yp_token_t *opening, yp_node_t *statements, const yp_token_t *closing) {
  yp_node_t *node = yp_node_alloc(parser);

  *node = (yp_node_t) {
    .type = YP_NODE_PARENTHESES_NODE,
    .location = {
      .start = opening->start,
      .end = closing->end
    },
    .as.parentheses_node = {
      .statements = statements,
      .opening_loc = YP_LOCATION_TOKEN_VALUE(opening),
      .closing_loc = YP_LOCATION_TOKEN_VALUE(closing)
    }
  };

  return node;
}

// Allocate and initialize a new PinnedVariableNode node.
static yp_node_t *
yp_pinned_variable_node_create(yp_parser_t *parser, const yp_token_t *operator, yp_node_t *variable) {
  yp_node_t *node = yp_node_alloc(parser);

  *node = (yp_node_t) {
    .type = YP_NODE_PINNED_VARIABLE_NODE,
    .location = {
      .start = operator->start,
      .end = variable->location.end
    },
    .as.pinned_variable_node = {
      .variable = variable,
      .operator_loc = YP_LOCATION_TOKEN_VALUE(operator)
    }
  };

  return node;
}

// Allocate and initialize a new PostExecutionNode node.
static yp_node_t *
yp_post_execution_node_create(yp_parser_t *parser, const yp_token_t *keyword, const yp_token_t *opening, yp_node_t *statements, const yp_token_t *closing) {
  yp_node_t *node = yp_node_alloc(parser);

  *node = (yp_node_t) {
    .type = YP_NODE_POST_EXECUTION_NODE,
    .location = {
      .start = keyword->start,
      .end = closing->end
    },
    .as.post_execution_node = {
      .statements = statements,
      .keyword_loc = YP_LOCATION_TOKEN_VALUE(keyword),
      .opening_loc = YP_LOCATION_TOKEN_VALUE(opening),
      .closing_loc = YP_LOCATION_TOKEN_VALUE(closing)
    }
  };

  return node;
}

// Allocate and initialize a new PreExecutionNode node.
static yp_node_t *
yp_pre_execution_node_create(yp_parser_t *parser, const yp_token_t *keyword, const yp_token_t *opening, yp_node_t *statements, const yp_token_t *closing) {
  yp_node_t *node = yp_node_alloc(parser);

  *node = (yp_node_t) {
    .type = YP_NODE_PRE_EXECUTION_NODE,
    .location = {
      .start = keyword->start,
      .end = closing->end
    },
    .as.pre_execution_node = {
      .statements = statements,
      .keyword_loc = YP_LOCATION_TOKEN_VALUE(keyword),
      .opening_loc = YP_LOCATION_TOKEN_VALUE(opening),
      .closing_loc = YP_LOCATION_TOKEN_VALUE(closing)
    }
  };

  return node;
}

// Allocate and initialize new RangeNode node.
static yp_node_t *
yp_range_node_create(yp_parser_t *parser, yp_node_t *left, const yp_token_t *operator, yp_node_t *right) {
  yp_node_t *node = yp_node_alloc(parser);

  *node = (yp_node_t) {
    .type = YP_NODE_RANGE_NODE,
    .location = {
      .start = (left == NULL ? operator->start : left->location.start),
      .end = (right == NULL ? operator->end : right->location.end)
    },
    .as.range_node = {
      .left = left,
      .right = right,
      .operator_loc = YP_LOCATION_TOKEN_VALUE(operator),
    }
  };

  return node;
}

// Allocate and initialize a new RationalNode node.
static yp_node_t *
yp_rational_node_create(yp_parser_t *parser, const yp_token_t *token) {
  assert(token->type == YP_TOKEN_RATIONAL_NUMBER);
  return yp_node_create_from_token(parser, YP_NODE_RATIONAL_NODE, token);
}

// Allocate and initialize a new RedoNode node.
static yp_node_t *
yp_redo_node_create(yp_parser_t *parser, const yp_token_t *token) {
  assert(token->type == YP_TOKEN_KEYWORD_REDO);
  return yp_node_create_from_token(parser, YP_NODE_REDO_NODE, token);
}

// Allocate and initialize a new RetryNode node.
static yp_node_t *
yp_retry_node_create(yp_parser_t *parser, const yp_token_t *token) {
  assert(token->type == YP_TOKEN_KEYWORD_RETRY);
  return yp_node_create_from_token(parser, YP_NODE_RETRY_NODE, token);
}

// Allocate and initialize a new Scope node.
static yp_node_t *
yp_scope_create(yp_parser_t *parser, const yp_token_t *token) {
  yp_node_t *node = yp_node_alloc(parser);

  *node = (yp_node_t) {
    .type = YP_NODE_SCOPE,
    .location = YP_LOCATION_TOKEN_VALUE(token)
  };

  yp_token_list_init(&node->as.scope.locals);
  return node;
}

// Allocate and initialize a new SelfNode node.
static yp_node_t *
yp_self_node_create(yp_parser_t *parser, const yp_token_t *token) {
  assert(token->type == YP_TOKEN_KEYWORD_SELF);
  return yp_node_create_from_token(parser, YP_NODE_SELF_NODE, token);
}

// Allocate and initialize a new SourceEncodingNode node.
static yp_node_t *
yp_source_encoding_node_create(yp_parser_t *parser, const yp_token_t *token) {
  assert(token->type == YP_TOKEN_KEYWORD___ENCODING__);
  return yp_node_create_from_token(parser, YP_NODE_SOURCE_ENCODING_NODE, token);
}

// Allocate and initialize a new SourceFileNode node.
static yp_node_t *
yp_source_file_node_create(yp_parser_t *parser, const yp_token_t *token) {
  assert(token->type == YP_TOKEN_KEYWORD___FILE__);
  return yp_node_create_from_token(parser, YP_NODE_SOURCE_FILE_NODE, token);
}

// Allocate and initialize a new SourceLineNode node.
static yp_node_t *
yp_source_line_node_create(yp_parser_t *parser, const yp_token_t *token) {
  assert(token->type == YP_TOKEN_KEYWORD___LINE__);
  return yp_node_create_from_token(parser, YP_NODE_SOURCE_LINE_NODE, token);
}

// Check if the given node is a label in a hash.
static bool
yp_symbol_node_label_p(yp_node_t *node) {
  return (
    (node->type == YP_NODE_SYMBOL_NODE && node->as.symbol_node.closing.type == YP_TOKEN_LABEL_END) ||
    (node->type == YP_NODE_INTERPOLATED_SYMBOL_NODE && node->as.interpolated_symbol_node.closing.type == YP_TOKEN_LABEL_END)
  );
}

// Convert the given SymbolNode node to a StringNode node.
static void
yp_symbol_node_to_string_node(yp_parser_t *parser, yp_node_t *node) {
  *node = (yp_node_t) {
    .type = YP_NODE_STRING_NODE,
    .location = node->location,
    .as.string_node = {
      .opening   = node->as.symbol_node.opening,
      .content   = node->as.symbol_node.value,
      .closing   = node->as.symbol_node.closing,
      .unescaped = node->as.symbol_node.unescaped
    }
  };
}

// Allocate and initialize a new SuperNode node.
static yp_node_t *
yp_super_node_create(yp_parser_t *parser, const yp_token_t *keyword, yp_arguments_t *arguments) {
  assert(keyword->type == YP_TOKEN_KEYWORD_SUPER);
  yp_node_t *node = yp_node_alloc(parser);

  const char *end;
  if (arguments->block != NULL) {
    end = arguments->block->location.end;
  } else if (arguments->closing.type != YP_TOKEN_NOT_PROVIDED) {
    end = arguments->closing.end;
  } else if (arguments->arguments != NULL) {
    end = arguments->arguments->location.end;
  } else {
    assert(false && "unreachable");
  }

  *node = (yp_node_t) {
    .type = YP_NODE_SUPER_NODE,
    .location = {
      .start = keyword->start,
      .end = end,
    },
    .as.super_node = {
      .keyword = *keyword,
      .lparen = arguments->opening,
      .arguments = arguments->arguments,
      .rparen = arguments->closing,
      .block = arguments->block
    }
  };

  return node;
}

// Allocate and initialize a new TrueNode node.
static yp_node_t *
yp_true_node_create(yp_parser_t *parser, const yp_token_t *token) {
  assert(token->type == YP_TOKEN_KEYWORD_TRUE);
  return yp_node_create_from_token(parser, YP_NODE_TRUE_NODE, token);
}

// Allocate and initialize a new UndefNode node.
static yp_node_t *
yp_undef_node_create(yp_parser_t *parser, const yp_token_t *token) {
  assert(token->type == YP_TOKEN_KEYWORD_UNDEF);
  yp_node_t *node = yp_node_alloc(parser);

  *node = (yp_node_t) {
    .type = YP_NODE_UNDEF_NODE,
    .location = YP_LOCATION_TOKEN_VALUE(token),
    .as.undef_node.keyword_loc = YP_LOCATION_TOKEN_VALUE(token)
  };

  yp_node_list_init(&node->as.undef_node.names);
  return node;
}

// Append a name to an undef node.
static void
yp_undef_node_append(yp_node_t *node, yp_node_t *name) {
  node->location.end = name->location.end;
  yp_node_list_append2(&node->as.undef_node.names, name);
}

// Allocate and initialize new UnlessNode node in the modifier form.
static yp_node_t *
yp_unless_node_modifier_create(yp_parser_t *parser, yp_node_t *statement, const yp_token_t *unless_keyword, yp_node_t *predicate) {
  yp_node_t *node = yp_node_alloc(parser);

  yp_node_t *statements = yp_statements_node_create(parser);
  yp_statements_node_body_append(statements, statement);

  *node = (yp_node_t) {
    .type = YP_NODE_UNLESS_NODE,
    .location = {
      .start = statement->location.start,
      .end = predicate->location.end
    },
    .as.unless_node = {
      .keyword = *unless_keyword,
      .predicate = predicate,
      .statements = statements,
      .consequent = NULL,
      .end_keyword = not_provided(parser)
    }
  };

  return node;
}

// Allocate and initialize a new XStringNode node.
static yp_node_t *
yp_xstring_node_create(yp_parser_t *parser, const yp_token_t *opening, const yp_token_t *content, const yp_token_t *closing) {
  yp_node_t *node = yp_node_alloc(parser);

  *node = (yp_node_t) {
    .type = YP_NODE_X_STRING_NODE,
    .location = {
      .start = opening->start,
      .end = closing->end
    },
    .as.x_string_node = {
      .opening = *opening,
      .content = *content,
      .closing = *closing
    }
  };

  return node;
}

#undef YP_LOCATION_NULL_VALUE
#undef YP_LOCATION_TOKEN_VALUE
#undef YP_LOCATION_NODE_VALUE
#undef YP_TOKEN_NOT_PROVIDED_VALUE

/******************************************************************************/
/* Scope-related functions                                                    */
/******************************************************************************/

// Allocate and initialize a new scope. Push it onto the scope stack.
static void
yp_parser_scope_push(yp_parser_t *parser, const yp_token_t *token, bool top) {
  yp_node_t *node = yp_scope_create(parser, token);
  yp_scope_t *scope = (yp_scope_t *) malloc(sizeof(yp_scope_t));
  *scope = (yp_scope_t) { .node = node, .top = top, .previous = parser->current_scope };
  parser->current_scope = scope;
}

// Check if the current scope has a given local variables.
static bool
yp_parser_local_p(yp_parser_t *parser, yp_token_t *token) {
  yp_scope_t *scope = parser->current_scope;

  while (scope != NULL) {
    if (yp_token_list_includes(&scope->node->as.scope.locals, token)) return true;
    if (scope->top) break;
    scope = scope->previous;
  }

  return false;
}

// Add a local variable to the current scope.
static void
yp_parser_local_add(yp_parser_t *parser, yp_token_t *token) {
  if (!yp_token_list_includes(&parser->current_scope->node->as.scope.locals, token)) {
    yp_token_list_append(&parser->current_scope->node->as.scope.locals, token);
  }
}

// Pop the current scope off the scope stack.
static void
yp_parser_scope_pop(yp_parser_t *parser) {
  yp_scope_t *scope = parser->current_scope;
  parser->current_scope = scope->previous;
  free(scope);
}

/******************************************************************************/
/* Basic character checks                                                     */
/******************************************************************************/

static inline bool
char_is_binary_number(const char c) {
  return c == '0' || c == '1';
}

static inline bool
char_is_octal_number(const char c) {
  return c >= '0' && c <= '7';
}

static inline bool
char_is_decimal_number(const char c) {
  return c >= '0' && c <= '9';
}

static inline bool
char_is_hexadecimal_number(const char c) {
  return (c >= '0' && c <= '9') || (c >= 'a' && c <= 'f') || (c >= 'A' && c <= 'F');
}

static inline size_t
char_is_identifier_start(yp_parser_t *parser, const char *c) {
  if (*c == '_') {
    return 1;
  } else if (((unsigned char) *c) > 127) {
    return 1;
  } else {
    return parser->encoding.alpha_char(c);
  }
}

static inline size_t
char_is_identifier(yp_parser_t *parser, const char *c) {
  size_t width;

  if ((width = parser->encoding.alnum_char(c))) {
    return width;
  } else if (*c == '_') {
    return 1;
  } else if (((unsigned char) *c) > 127) {
    return 1;
  } else {
    return 0;
  }
}

static inline bool
char_is_non_newline_whitespace(const char c) {
  return c == ' ' || c == '\t' || c == '\f' || c == '\r' || c == '\v';
}

static inline bool
char_is_whitespace(const char c) {
  return char_is_non_newline_whitespace(c) || c == '\n';
}

#define BIT(c, idx) (((c) / 32 - 1 == idx) ? (1U << ((c) % 32)) : 0)
#define PUNCT(idx) ( \
        BIT('~', idx) | BIT('*', idx) | BIT('$', idx) | BIT('?', idx) | \
        BIT('!', idx) | BIT('@', idx) | BIT('/', idx) | BIT('\\', idx) | \
        BIT(';', idx) | BIT(',', idx) | BIT('.', idx) | BIT('=', idx) | \
        BIT(':', idx) | BIT('<', idx) | BIT('>', idx) | BIT('\"', idx) | \
        BIT('&', idx) | BIT('`', idx) | BIT('\'', idx) | BIT('+', idx) | \
        BIT('0', idx))

const unsigned int yp_global_name_punctuation_hash[(0x7e - 0x20 + 31) / 32] = { PUNCT(0), PUNCT(1), PUNCT(2) };

#undef BIT
#undef PUNCT

static inline bool
char_is_global_name_punctuation(const char c) {
  const unsigned int i = c;
  if (i <= 0x20 || 0x7e < i) return false;

  return (yp_global_name_punctuation_hash[(i - 0x20) / 32] >> (c % 32)) & 1;
}

static inline bool
token_is_numbered_parameter(yp_token_t *token) {
  return
    (token->type == YP_TOKEN_IDENTIFIER) &&
    (token->end - token->start == 2) &&
    (token->start[0] == '_') &&
    (char_is_decimal_number(token->start[1]));
}

/******************************************************************************/
/* Stack helpers                                                              */
/******************************************************************************/

static inline void
yp_accepts_block_stack_push(yp_parser_t *parser, bool value) {
  // Use the negation of the value to prevent stack overflow.
  yp_state_stack_push(&parser->accepts_block_stack, !value);
}

static inline void
yp_accepts_block_stack_pop(yp_parser_t *parser) {
  yp_state_stack_pop(&parser->accepts_block_stack);
}

static inline bool
yp_accepts_block_stack_p(yp_parser_t *parser) {
  return !yp_state_stack_p(&parser->accepts_block_stack);
}

/******************************************************************************/
/* Lexer check helpers                                                        */
/******************************************************************************/

// If the character to be read matches the given value, then returns true and
// advanced the current pointer.
static inline bool
match(yp_parser_t *parser, char value) {
  if (parser->current.end < parser->end && *parser->current.end == value) {
    parser->current.end++;
    return true;
  }
  return false;
}

// Returns the incrementor character that should be used to increment the
// nesting count if one is possible.
static inline char
incrementor(const char start) {
  switch (start) {
    case '(':
    case '[':
    case '{':
    case '<':
      return start;
    default:
      return '\0';
  }
}

// Returns the matching character that should be used to terminate a list
// beginning with the given character.
static inline char
terminator(const char start) {
  switch (start) {
    case '(':
      return ')';
    case '[':
      return ']';
    case '{':
      return '}';
    case '<':
      return '>';
    default:
      return start;
  }
}

/******************************************************************************/
/* Encoding-related functions                                                 */
/******************************************************************************/

static yp_encoding_t yp_encoding_ascii = {
  .name = "ascii",
  .alnum_char = yp_encoding_ascii_alnum_char,
  .alpha_char = yp_encoding_ascii_alpha_char,
  .isupper_char = yp_encoding_ascii_isupper_char
};

static yp_encoding_t yp_encoding_ascii_8bit = {
  .name = "ascii-8bit",
  .alnum_char = yp_encoding_ascii_alnum_char,
  .alpha_char = yp_encoding_ascii_alpha_char,
  .isupper_char = yp_encoding_ascii_isupper_char,
};

static yp_encoding_t yp_encoding_big5 = {
  .name = "big5",
  .alnum_char = yp_encoding_big5_alnum_char,
  .alpha_char = yp_encoding_big5_alpha_char,
  .isupper_char = yp_encoding_big5_isupper_char
};

static yp_encoding_t yp_encoding_iso_8859_1 = {
  .name = "iso-8859-1",
  .alnum_char = yp_encoding_iso_8859_1_alnum_char,
  .alpha_char = yp_encoding_iso_8859_1_alpha_char,
  .isupper_char = yp_encoding_iso_8859_1_isupper_char
};

static yp_encoding_t yp_encoding_iso_8859_2 = {
  .name = "iso-8859-2",
  .alnum_char = yp_encoding_iso_8859_2_alnum_char,
  .alpha_char = yp_encoding_iso_8859_2_alpha_char,
  .isupper_char = yp_encoding_iso_8859_2_isupper_char
};

static yp_encoding_t yp_encoding_iso_8859_3 = {
  .name = "iso-8859-3",
  .alnum_char = yp_encoding_iso_8859_3_alnum_char,
  .alpha_char = yp_encoding_iso_8859_3_alpha_char,
  .isupper_char = yp_encoding_iso_8859_3_isupper_char
};

static yp_encoding_t yp_encoding_iso_8859_4 = {
  .name = "iso-8859-4",
  .alnum_char = yp_encoding_iso_8859_4_alnum_char,
  .alpha_char = yp_encoding_iso_8859_4_alpha_char,
  .isupper_char = yp_encoding_iso_8859_4_isupper_char
};

static yp_encoding_t yp_encoding_iso_8859_5 = {
  .name = "iso-8859-5",
  .alnum_char = yp_encoding_iso_8859_5_alnum_char,
  .alpha_char = yp_encoding_iso_8859_5_alpha_char,
  .isupper_char = yp_encoding_iso_8859_5_isupper_char
};

static yp_encoding_t yp_encoding_iso_8859_6 = {
  .name = "iso-8859-6",
  .alnum_char = yp_encoding_iso_8859_6_alnum_char,
  .alpha_char = yp_encoding_iso_8859_6_alpha_char,
  .isupper_char = yp_encoding_iso_8859_6_isupper_char
};

static yp_encoding_t yp_encoding_iso_8859_7 = {
  .name = "iso-8859-7",
  .alnum_char = yp_encoding_iso_8859_7_alnum_char,
  .alpha_char = yp_encoding_iso_8859_7_alpha_char,
  .isupper_char = yp_encoding_iso_8859_7_isupper_char
};

static yp_encoding_t yp_encoding_iso_8859_8 = {
  .name = "iso-8859-8",
  .alnum_char = yp_encoding_iso_8859_8_alnum_char,
  .alpha_char = yp_encoding_iso_8859_8_alpha_char,
  .isupper_char = yp_encoding_iso_8859_8_isupper_char
};

static yp_encoding_t yp_encoding_iso_8859_9 = {
  .name = "iso-8859-9",
  .alnum_char = yp_encoding_iso_8859_9_alnum_char,
  .alpha_char = yp_encoding_iso_8859_9_alpha_char,
  .isupper_char = yp_encoding_iso_8859_9_isupper_char
};

static yp_encoding_t yp_encoding_iso_8859_10 = {
  .name = "iso-8859-10",
  .alnum_char = yp_encoding_iso_8859_10_alnum_char,
  .alpha_char = yp_encoding_iso_8859_10_alpha_char,
  .isupper_char = yp_encoding_iso_8859_10_isupper_char
};

static yp_encoding_t yp_encoding_iso_8859_11 = {
  .name = "iso-8859-11",
  .alnum_char = yp_encoding_iso_8859_11_alnum_char,
  .alpha_char = yp_encoding_iso_8859_11_alpha_char,
  .isupper_char = yp_encoding_iso_8859_11_isupper_char
};

static yp_encoding_t yp_encoding_iso_8859_13 = {
  .name = "iso-8859-13",
  .alnum_char = yp_encoding_iso_8859_13_alnum_char,
  .alpha_char = yp_encoding_iso_8859_13_alpha_char,
  .isupper_char = yp_encoding_iso_8859_13_isupper_char
};

static yp_encoding_t yp_encoding_iso_8859_14 = {
  .name = "iso-8859-14",
  .alnum_char = yp_encoding_iso_8859_14_alnum_char,
  .alpha_char = yp_encoding_iso_8859_14_alpha_char,
  .isupper_char = yp_encoding_iso_8859_14_isupper_char
};

static yp_encoding_t yp_encoding_iso_8859_15 = {
  .name = "iso-8859-15",
  .alnum_char = yp_encoding_iso_8859_15_alnum_char,
  .alpha_char = yp_encoding_iso_8859_15_alpha_char,
  .isupper_char = yp_encoding_iso_8859_15_isupper_char
};

static yp_encoding_t yp_encoding_iso_8859_16 = {
  .name = "iso-8859-16",
  .alnum_char = yp_encoding_iso_8859_16_alnum_char,
  .alpha_char = yp_encoding_iso_8859_16_alpha_char,
  .isupper_char = yp_encoding_iso_8859_16_isupper_char
};

static yp_encoding_t yp_encoding_utf_8 = {
  .name = "utf-8",
  .alnum_char = yp_encoding_utf_8_alnum_char,
  .alpha_char = yp_encoding_utf_8_alpha_char,
  .isupper_char = yp_encoding_utf_8_isupper_char
};

static yp_encoding_t yp_encoding_windows_1251 = {
  .name = "windows-1251",
  .alnum_char = yp_encoding_windows_1251_alnum_char,
  .alpha_char = yp_encoding_windows_1251_alpha_char,
  .isupper_char = yp_encoding_windows_1251_isupper_char
};

static yp_encoding_t yp_encoding_windows_1252 = {
  .name = "windows-1252",
  .alnum_char = yp_encoding_windows_1252_alnum_char,
  .alpha_char = yp_encoding_windows_1252_alpha_char,
  .isupper_char = yp_encoding_windows_1252_isupper_char
};

// Here we're going to check if this is a "magic" comment, and perform whatever
// actions are necessary for it here.
static void
parser_lex_encoding_comment(yp_parser_t *parser) {
  const char *start = parser->current.start + 1;
  start += yp_strspn_inline_whitespace(start, parser->end - start);

  if (strncmp(start, "-*-", 3) == 0) {
    start += 3;
    start += yp_strspn_inline_whitespace(start, parser->end - start);
  }

  // There is a lot TODO here to make it more accurately reflect encoding
  // parsing, but for now this gets us closer.
  size_t length = 0;
  if (strncmp(start, "encoding:", 9) == 0) {
    length = 9;
  } else if (strncmp(start, "coding:", 7) == 0) {
    length = 7;
  }

  if (length != 0) {
    start += length;
    start += yp_strspn_inline_whitespace(start, parser->end - start);

    const char *end = yp_strpbrk(start, " \t\f\r\v\n;", parser->end - start);
    end = end == NULL ? parser->end : end;
    size_t width = end - start;

    // First, we're going to call out to a user-defined callback if one was
    // provided. If they return an encoding struct that we can use, then we'll
    // use that here.
    if (parser->encoding_decode_callback != NULL) {
      yp_encoding_t *encoding = parser->encoding_decode_callback(parser, start, width);

      if (encoding != NULL) {
        parser->encoding = *encoding;
        return;
      }
    }

    // Next, we're going to loop through each of the encodings that we handle
    // explicitly. If we found one that we understand, we'll use that value.
#define ENCODING(value, prebuilt) \
    if (width == sizeof(value) - 1 && strncasecmp(start, value, sizeof(value) - 1) == 0) { \
      parser->encoding = prebuilt; \
      if (parser->encoding_changed_callback != NULL) parser->encoding_changed_callback(parser); \
      return; \
    }

    ENCODING("ascii", yp_encoding_ascii);
    ENCODING("ascii-8bit", yp_encoding_ascii_8bit);
    ENCODING("big5", yp_encoding_big5);
    ENCODING("binary", yp_encoding_ascii_8bit);
    ENCODING("iso-8859-1", yp_encoding_iso_8859_1);
    ENCODING("iso-8859-2", yp_encoding_iso_8859_2);
    ENCODING("iso-8859-3", yp_encoding_iso_8859_3);
    ENCODING("iso-8859-4", yp_encoding_iso_8859_4);
    ENCODING("iso-8859-5", yp_encoding_iso_8859_5);
    ENCODING("iso-8859-6", yp_encoding_iso_8859_6);
    ENCODING("iso-8859-7", yp_encoding_iso_8859_7);
    ENCODING("iso-8859-8", yp_encoding_iso_8859_8);
    ENCODING("iso-8859-9", yp_encoding_iso_8859_9);
    ENCODING("iso-8859-10", yp_encoding_iso_8859_10);
    ENCODING("iso-8859-11", yp_encoding_iso_8859_11);
    ENCODING("iso-8859-13", yp_encoding_iso_8859_13);
    ENCODING("iso-8859-14", yp_encoding_iso_8859_14);
    ENCODING("iso-8859-15", yp_encoding_iso_8859_15);
    ENCODING("iso-8859-16", yp_encoding_iso_8859_16);
    ENCODING("us-ascii", yp_encoding_ascii);
    ENCODING("utf-8", yp_encoding_utf_8);
    ENCODING("windows-1251", yp_encoding_windows_1251);
    ENCODING("windows-1252", yp_encoding_windows_1252);

#undef ENCODING

    // If nothing was returned by this point, then we've got an issue because we
    // didn't understand the encoding that the user was trying to use. In this
    // case we'll keep using the default encoding but add an error to the
    // parser to indicate an unsuccessful parse.
    yp_diagnostic_list_append(&parser->error_list, start, end, "Could not understand the encoding specified in the magic comment.");
  }
}

/******************************************************************************/
/* Context manipulations                                                      */
/******************************************************************************/

static bool
context_terminator(yp_context_t context, yp_token_t *token) {
  switch (context) {
    case YP_CONTEXT_MAIN:
    case YP_CONTEXT_DEF_PARAMS:
      return token->type == YP_TOKEN_EOF;
    case YP_CONTEXT_PREEXE:
    case YP_CONTEXT_POSTEXE:
      return token->type == YP_TOKEN_BRACE_RIGHT;
    case YP_CONTEXT_MODULE:
    case YP_CONTEXT_CLASS:
    case YP_CONTEXT_SCLASS:
    case YP_CONTEXT_LAMBDA_DO_END:
    case YP_CONTEXT_DEF:
    case YP_CONTEXT_BLOCK_KEYWORDS:
      return token->type == YP_TOKEN_KEYWORD_END || token->type == YP_TOKEN_KEYWORD_RESCUE || token->type == YP_TOKEN_KEYWORD_ENSURE;
    case YP_CONTEXT_WHILE:
    case YP_CONTEXT_UNTIL:
    case YP_CONTEXT_ELSE:
    case YP_CONTEXT_FOR:
    case YP_CONTEXT_ENSURE:
      return token->type == YP_TOKEN_KEYWORD_END;
    case YP_CONTEXT_CASE_WHEN:
      return token->type == YP_TOKEN_KEYWORD_WHEN || token->type == YP_TOKEN_KEYWORD_END || token->type == YP_TOKEN_KEYWORD_ELSE;
    case YP_CONTEXT_CASE_IN:
      return token->type == YP_TOKEN_KEYWORD_IN || token->type == YP_TOKEN_KEYWORD_END || token->type == YP_TOKEN_KEYWORD_ELSE;
    case YP_CONTEXT_IF:
    case YP_CONTEXT_ELSIF:
      return token->type == YP_TOKEN_KEYWORD_ELSE || token->type == YP_TOKEN_KEYWORD_ELSIF || token->type == YP_TOKEN_KEYWORD_END;
    case YP_CONTEXT_UNLESS:
      return token->type == YP_TOKEN_KEYWORD_ELSE || token->type == YP_TOKEN_KEYWORD_END;
    case YP_CONTEXT_EMBEXPR:
      return token->type == YP_TOKEN_EMBEXPR_END;
    case YP_CONTEXT_BLOCK_BRACES:
      return token->type == YP_TOKEN_BRACE_RIGHT;
    case YP_CONTEXT_PARENS:
      return token->type == YP_TOKEN_PARENTHESIS_RIGHT;
    case YP_CONTEXT_BEGIN:
    case YP_CONTEXT_RESCUE:
      return token->type == YP_TOKEN_KEYWORD_ENSURE || token->type == YP_TOKEN_KEYWORD_RESCUE || token->type == YP_TOKEN_KEYWORD_ELSE || token->type == YP_TOKEN_KEYWORD_END;
    case YP_CONTEXT_RESCUE_ELSE:
      return token->type == YP_TOKEN_KEYWORD_ENSURE || token->type == YP_TOKEN_KEYWORD_END;
    case YP_CONTEXT_LAMBDA_BRACES:
      return token->type == YP_TOKEN_BRACE_RIGHT;
    case YP_CONTEXT_PREDICATE:
      return token->type == YP_TOKEN_KEYWORD_THEN || token->type == YP_TOKEN_NEWLINE || token->type == YP_TOKEN_SEMICOLON;
  }

  return false;
}

static bool
context_recoverable(yp_parser_t *parser, yp_token_t *token) {
  yp_context_node_t *context_node = parser->current_context;

  while (context_node != NULL) {
    if (context_terminator(context_node->context, token)) return true;
    context_node = context_node->prev;
  }

  return false;
}

static void
context_push(yp_parser_t *parser, yp_context_t context) {
  yp_context_node_t *context_node = (yp_context_node_t *) malloc(sizeof(yp_context_node_t));
  *context_node = (yp_context_node_t) { .context = context, .prev = NULL };

  if (parser->current_context == NULL) {
    parser->current_context = context_node;
  } else {
    context_node->prev = parser->current_context;
    parser->current_context = context_node;
  }
}

static void
context_pop(yp_parser_t *parser) {
  if (parser->current_context->prev == NULL) {
    free(parser->current_context);
    parser->current_context = NULL;
  } else {
    yp_context_node_t *prev = parser->current_context->prev;
    free(parser->current_context);
    parser->current_context = prev;
  }
}

static bool
context_p(yp_parser_t *parser, yp_context_t context) {
  yp_context_node_t *context_node = parser->current_context;

  while (context_node != NULL) {
    if (context_node->context == context) return true;
    context_node = context_node->prev;
  }

  return false;
}

static bool
context_def_p(yp_parser_t *parser) {
  yp_context_node_t *context_node = parser->current_context;

  while (context_node != NULL) {
    switch (context_node->context) {
      case YP_CONTEXT_DEF:
        return true;
      case YP_CONTEXT_CLASS:
      case YP_CONTEXT_MODULE:
      case YP_CONTEXT_SCLASS:
        return false;
      default:
        context_node = context_node->prev;
    }
  }

  return false;
}

/******************************************************************************/
/* Lex mode manipulations                                                     */
/******************************************************************************/

// Push a new lex state onto the stack. If we're still within the pre-allocated
// space of the lex state stack, then we'll just use a new slot. Otherwise we'll
// allocate a new pointer and use that.
static void
lex_mode_push(yp_parser_t *parser, yp_lex_mode_t lex_mode) {
  lex_mode.prev = parser->lex_modes.current;
  parser->lex_modes.index++;

  if (parser->lex_modes.index > YP_LEX_STACK_SIZE - 1) {
    parser->lex_modes.current = (yp_lex_mode_t *) malloc(sizeof(yp_lex_mode_t));
    *parser->lex_modes.current = lex_mode;
  } else {
    parser->lex_modes.stack[parser->lex_modes.index] = lex_mode;
    parser->lex_modes.current = &parser->lex_modes.stack[parser->lex_modes.index];
  }
}

// Pop the current lex state off the stack. If we're within the pre-allocated
// space of the lex state stack, then we'll just decrement the index. Otherwise
// we'll free the current pointer and use the previous pointer.
static void
lex_mode_pop(yp_parser_t *parser) {
  if (parser->lex_modes.index == 0) {
    parser->lex_modes.current->mode = YP_LEX_DEFAULT;
  } else if (parser->lex_modes.index < YP_LEX_STACK_SIZE) {
    parser->lex_modes.index--;
    parser->lex_modes.current = &parser->lex_modes.stack[parser->lex_modes.index];
  } else {
    parser->lex_modes.index--;
    yp_lex_mode_t *prev = parser->lex_modes.current->prev;
    free(parser->lex_modes.current);
    parser->lex_modes.current = prev;
  }
}

// This is the equivalent of IS_lex_state is CRuby.
static inline bool
lex_state_p(yp_parser_t *parser, yp_lex_state_t state) {
  return parser->lex_state & state;
}

static inline bool
lex_state_ignored_p(yp_parser_t *parser) {
  return (
    (lex_state_p(parser, YP_LEX_STATE_BEG | YP_LEX_STATE_CLASS | YP_LEX_STATE_FNAME | YP_LEX_STATE_DOT) && !lex_state_p(parser, YP_LEX_STATE_LABELED)) ||
    (parser->lex_state == (YP_LEX_STATE_ARG | YP_LEX_STATE_LABELED))
  );
}

static inline bool
lex_state_beg_p(yp_parser_t *parser) {
  return lex_state_p(parser, YP_LEX_STATE_BEG_ANY) || (parser->lex_state == (YP_LEX_STATE_ARG | YP_LEX_STATE_LABELED));
}

static inline bool
lex_state_arg_p(yp_parser_t *parser) {
  return lex_state_p(parser, YP_LEX_STATE_ARG_ANY);
}

static inline bool
lex_state_spcarg_p(yp_parser_t *parser, bool space_seen) {
  return lex_state_arg_p(parser) && space_seen && !char_is_whitespace(*parser->current.end);
}

static inline bool
lex_state_end_p(yp_parser_t *parser) {
  return lex_state_p(parser, YP_LEX_STATE_END_ANY);
}

// This is the equivalent of IS_AFTER_OPERATOR in CRuby.
static inline bool
lex_state_operator_p(yp_parser_t *parser) {
  return lex_state_p(parser, YP_LEX_STATE_FNAME | YP_LEX_STATE_DOT);
}

// Set the state of the lexer. This is defined as a function to be able to put a breakpoint in it.
static inline void
lex_state_set(yp_parser_t *parser, yp_lex_state_t state) {
  parser->lex_state = state;
}

/******************************************************************************/
/* Specific token lexers                                                      */
/******************************************************************************/

static yp_token_type_t
lex_optional_float_suffix(yp_parser_t *parser) {
  yp_token_type_t type = YP_TOKEN_INTEGER;

  // Here we're going to attempt to parse the optional decimal portion of a
  // float. If it's not there, then it's okay and we'll just continue on.
  if ((parser->current.end < parser->end) && *parser->current.end == '.') {
    if ((parser->current.end + 1 < parser->end) && char_is_decimal_number(parser->current.end[1])) {
      parser->current.end += 2;
      parser->current.end += yp_strspn_decimal_number(parser->current.end, parser->end - parser->current.end);
      type = YP_TOKEN_FLOAT;
    } else {
      // If we had a . and then something else, then it's not a float suffix on
      // a number it's a method call or something else.
      return type;
    }
  }

  // Here we're going to attempt to parse the optional exponent portion of a
  // float. If it's not there, it's okay and we'll just continue on.
  if (match(parser, 'e') || match(parser, 'E')) {
    (void) (match(parser, '+') || match(parser, '-'));

    if (char_is_decimal_number(*parser->current.end)) {
      parser->current.end++;
      parser->current.end += yp_strspn_decimal_number(parser->current.end, parser->end - parser->current.end);
      type = YP_TOKEN_FLOAT;
    } else {
      yp_diagnostic_list_append(&parser->error_list, parser->current.start, parser->current.end, "Missing exponent.");
      type = YP_TOKEN_FLOAT;
    }
  }

  return type;
}

static yp_token_type_t
lex_numeric_prefix(yp_parser_t *parser) {
  yp_token_type_t type = YP_TOKEN_INTEGER;

  if (parser->current.end[-1] == '0') {
    switch (*parser->current.end) {
      // 0d1111 is a decimal number
      case 'd':
      case 'D':
        if (char_is_decimal_number(*++parser->current.end)) {
          parser->current.end += yp_strspn_decimal_number(parser->current.end, parser->end - parser->current.end);
        } else {
          yp_diagnostic_list_append(&parser->error_list, parser->current.start, parser->current.end, "Invalid decimal number.");
        }

        break;

      // 0b1111 is a binary number
      case 'b':
      case 'B':
        if (char_is_binary_number(*++parser->current.end)) {
          parser->current.end += yp_strspn_binary_number(parser->current.end, parser->end - parser->current.end);
        } else {
          yp_diagnostic_list_append(&parser->error_list, parser->current.start, parser->current.end, "Invalid binary number.");
        }

        break;

      // 0o1111 is an octal number
      case 'o':
      case 'O':
        if (char_is_octal_number(*++parser->current.end)) {
          parser->current.end += yp_strspn_octal_number(parser->current.end, parser->end - parser->current.end);
        } else {
          yp_diagnostic_list_append(&parser->error_list, parser->current.start, parser->current.end, "Invalid octal number.");
        }

        break;

      // 01111 is an octal number
      case '_':
      case '0':
      case '1':
      case '2':
      case '3':
      case '4':
      case '5':
      case '6':
      case '7':
        parser->current.end += yp_strspn_octal_number(parser->current.end, parser->end - parser->current.end);
        break;

      // 0x1111 is a hexadecimal number
      case 'x':
      case 'X':
        if (char_is_hexadecimal_number(*++parser->current.end)) {
          parser->current.end += yp_strspn_hexidecimal_number(parser->current.end, parser->end - parser->current.end);
        } else {
          yp_diagnostic_list_append(&parser->error_list, parser->current.start, parser->current.end, "Invalid hexadecimal number.");
        }

        break;

      // 0.xxx is a float
      case '.': {
        type = lex_optional_float_suffix(parser);
        break;
      }

      // 0exxx is a float
      case 'e':
      case 'E': {
        type = lex_optional_float_suffix(parser);
        break;
      }
    }
  } else {
    // If it didn't start with a 0, then we'll lex as far as we can into a
    // decimal number.
    parser->current.end += yp_strspn_decimal_number(parser->current.end, parser->end - parser->current.end);

    // Afterward, we'll lex as far as we can into an optional float suffix.
    type = lex_optional_float_suffix(parser);
  }

  // If the last character that we consumed was an underscore, then this is
  // actually an invalid integer value, and we should return an invalid token.
  if (parser->current.end[-1] == '_') {
    yp_diagnostic_list_append(&parser->error_list, parser->current.start, parser->current.end, "Number literal cannot end with a `_`.");
  }

  return type;
}

static yp_token_type_t
lex_numeric(yp_parser_t *parser) {
  yp_token_type_t type = YP_TOKEN_INTEGER;

  if (parser->current.end < parser->end) {
    type = lex_numeric_prefix(parser);
    if (match(parser, 'r')) type = YP_TOKEN_RATIONAL_NUMBER;
    if (match(parser, 'i')) type = YP_TOKEN_IMAGINARY_NUMBER;
  }

  return type;
}

static yp_token_type_t
lex_global_variable(yp_parser_t *parser) {
  switch (*parser->current.end) {
    case '~':  // $~: match-data
    case '*':  // $*: argv
    case '$':  // $$: pid
    case '?':  // $?: last status
    case '!':  // $!: error string
    case '@':  // $@: error position
    case '/':  // $/: input record separator
    case '\\': // $\: output record separator
    case ';':  // $;: field separator
    case ',':  // $,: output field separator
    case '.':  // $.: last read line number
    case '=':  // $=: ignorecase
    case ':':  // $:: load path
    case '<':  // $<: reading filename
    case '>':  // $>: default output handle
    case '\"': // $": already loaded files
      parser->current.end++;
      return YP_TOKEN_GLOBAL_VARIABLE;

    case '&':  // $&: last match
    case '`':  // $`: string before last match
    case '\'': // $': string after last match
    case '+':  // $+: string matches last paren.
      parser->current.end++;
      return YP_TOKEN_BACK_REFERENCE;

    case '0': {
      parser->current.end++;
      size_t width;

      if ((width = char_is_identifier(parser, parser->current.end)) > 0) {
        do {
          parser->current.end += width;
        } while (parser->current.end < parser->end && (width = char_is_identifier(parser, parser->current.end)));

        // $0 isn't allowed to be followed by anything.
        yp_diagnostic_list_append(&parser->error_list, parser->current.start, parser->current.end, "Invalid global variable.");
      }

      return YP_TOKEN_GLOBAL_VARIABLE;
    }

    case '1':
    case '2':
    case '3':
    case '4':
    case '5':
    case '6':
    case '7':
    case '8':
    case '9':
      parser->current.end += yp_strspn_decimal_digit(parser->current.end, parser->end - parser->current.end);
      return lex_state_p(parser, YP_LEX_STATE_FNAME) ? YP_TOKEN_GLOBAL_VARIABLE : YP_TOKEN_NTH_REFERENCE;

    case '-':
      parser->current.end++;
      // fallthrough

    default: {
      size_t width;

      if ((width = char_is_identifier(parser, parser->current.end)) > 0) {
        do {
          parser->current.end += width;
        } while (parser->current.end < parser->end && (width = char_is_identifier(parser, parser->current.end)));
      } else {
        // If we get here, then we have a $ followed by something that isn't
        // recognized as a global variable.
        yp_diagnostic_list_append(&parser->error_list, parser->current.start, parser->current.end, "Invalid global variable.");
      }

      return YP_TOKEN_GLOBAL_VARIABLE;
    }
  }
}

// This function checks if the current token matches a keyword. If it does, it
// returns true. Otherwise, it returns false. The arguments are as follows:
//
// * `value` - the literal string that we're checking for
// * `width` - the length of the token
// * `state` - the state that we should transition to if the token matches
//
static yp_token_type_t
lex_keyword(yp_parser_t *parser, const char *value, yp_lex_state_t state, yp_token_type_t type, yp_token_type_t modifier_type) {
  yp_lex_state_t last_state = parser->lex_state;

  if (strncmp(parser->current.start, value, strlen(value)) == 0) {
    if (parser->lex_state & YP_LEX_STATE_FNAME) {
      lex_state_set(parser, YP_LEX_STATE_ENDFN);
    } else {
      lex_state_set(parser, state);
      if (state == YP_LEX_STATE_BEG) {
        parser->command_start = true;
      }

      if ((modifier_type != YP_TOKEN_EOF) && !(last_state & (YP_LEX_STATE_BEG | YP_LEX_STATE_LABELED | YP_LEX_STATE_CLASS))) {
        lex_state_set(parser, YP_LEX_STATE_BEG | YP_LEX_STATE_LABEL);
        return modifier_type;
      }
    }

    return type;
  }

  return YP_TOKEN_EOF;
}

static yp_token_type_t
lex_identifier(yp_parser_t *parser, bool previous_command_start) {
  // Lex as far as we can into the current identifier.
  size_t width;
  while ((parser->current.end < parser->end) && (width = char_is_identifier(parser, parser->current.end))) {
    parser->current.end += width;
  }

  // Now cache the length of the identifier so that we can quickly compare it
  // against known keywords.
  width = parser->current.end - parser->current.start;

  if (parser->current.end < parser->end) {
    if (((parser->current.end + 1 >= parser->end) || (parser->current.end[1] != '=')) && (match(parser, '!') || match(parser, '?'))) {
      // First we'll attempt to extend the identifier by a ! or ?. Then we'll
      // check if we're returning the defined? keyword or just an identifier.
      width++;

      if (
        ((lex_state_p(parser, YP_LEX_STATE_LABEL | YP_LEX_STATE_ENDFN) && !previous_command_start) || lex_state_arg_p(parser)) &&
        parser->current.end[0] == ':' && parser->current.end[1] != ':'
      ) {
        // If we're in a position where we can accept a : at the end of an
        // identifier, then we'll optionally accept it.
        lex_state_set(parser, YP_LEX_STATE_ARG | YP_LEX_STATE_LABELED);
        (void) match(parser, ':');
        return YP_TOKEN_LABEL;
      }

      if (parser->lex_state != YP_LEX_STATE_DOT) {
        if (width == 8 && (lex_keyword(parser, "defined?", YP_LEX_STATE_ARG, YP_TOKEN_KEYWORD_DEFINED, YP_TOKEN_EOF) != YP_TOKEN_EOF)) {
          return YP_TOKEN_KEYWORD_DEFINED;
        }
      }

      return YP_TOKEN_IDENTIFIER;
    } else if (lex_state_p(parser, YP_LEX_STATE_FNAME) && parser->current.end[1] != '~' && parser->current.end[1] != '>' && (parser->current.end[1] != '=' || parser->current.end[2] == '>') && match(parser, '=')) {
      // If we're in a position where we can accept a = at the end of an
      // identifier, then we'll optionally accept it.
      return YP_TOKEN_IDENTIFIER;
    }

    if (
      ((lex_state_p(parser, YP_LEX_STATE_LABEL | YP_LEX_STATE_ENDFN) && !previous_command_start) || lex_state_arg_p(parser)) &&
      parser->current.end[0] == ':' && parser->current.end[1] != ':'
    ) {
      // If we're in a position where we can accept a : at the end of an
      // identifier, then we'll optionally accept it.
      lex_state_set(parser, YP_LEX_STATE_ARG | YP_LEX_STATE_LABELED);
      (void) match(parser, ':');
      return YP_TOKEN_LABEL;
    }
  }

  if (parser->lex_state != YP_LEX_STATE_DOT) {
    yp_token_type_t type;

    switch (width) {
      case 2:
        if (lex_keyword(parser, "do", YP_LEX_STATE_BEG, YP_TOKEN_KEYWORD_DO, YP_TOKEN_EOF) != YP_TOKEN_EOF) {
          if (yp_state_stack_p(&parser->do_loop_stack)) {
            return YP_TOKEN_KEYWORD_DO_LOOP;
          }
          return YP_TOKEN_KEYWORD_DO;
        }

        if ((type = lex_keyword(parser, "if", YP_LEX_STATE_BEG, YP_TOKEN_KEYWORD_IF, YP_TOKEN_KEYWORD_IF_MODIFIER)) != YP_TOKEN_EOF) return type;
        if ((type = lex_keyword(parser, "in", YP_LEX_STATE_BEG, YP_TOKEN_KEYWORD_IN, YP_TOKEN_EOF)) != YP_TOKEN_EOF) return type;
        if ((type = lex_keyword(parser, "or", YP_LEX_STATE_BEG, YP_TOKEN_KEYWORD_OR, YP_TOKEN_EOF)) != YP_TOKEN_EOF) return type;
        break;
      case 3:
        if ((type = lex_keyword(parser, "and", YP_LEX_STATE_BEG, YP_TOKEN_KEYWORD_AND, YP_TOKEN_EOF)) != YP_TOKEN_EOF) return type;
        if ((type = lex_keyword(parser, "def", YP_LEX_STATE_FNAME, YP_TOKEN_KEYWORD_DEF, YP_TOKEN_EOF)) != YP_TOKEN_EOF) return type;
        if ((type = lex_keyword(parser, "end", YP_LEX_STATE_END, YP_TOKEN_KEYWORD_END, YP_TOKEN_EOF)) != YP_TOKEN_EOF) return type;
        if ((type = lex_keyword(parser, "END", YP_LEX_STATE_END, YP_TOKEN_KEYWORD_END_UPCASE, YP_TOKEN_EOF)) != YP_TOKEN_EOF) return type;
        if ((type = lex_keyword(parser, "for", YP_LEX_STATE_BEG, YP_TOKEN_KEYWORD_FOR, YP_TOKEN_EOF)) != YP_TOKEN_EOF) return type;
        if ((type = lex_keyword(parser, "nil", YP_LEX_STATE_END, YP_TOKEN_KEYWORD_NIL, YP_TOKEN_EOF)) != YP_TOKEN_EOF) return type;
        if ((type = lex_keyword(parser, "not", YP_LEX_STATE_ARG, YP_TOKEN_KEYWORD_NOT, YP_TOKEN_EOF)) != YP_TOKEN_EOF) return type;
        break;
      case 4:
        if ((type = lex_keyword(parser, "case", YP_LEX_STATE_BEG, YP_TOKEN_KEYWORD_CASE, YP_TOKEN_EOF)) != YP_TOKEN_EOF) return type;
        if ((type = lex_keyword(parser, "else", YP_LEX_STATE_BEG, YP_TOKEN_KEYWORD_ELSE, YP_TOKEN_EOF)) != YP_TOKEN_EOF) return type;
        if ((type = lex_keyword(parser, "next", YP_LEX_STATE_MID, YP_TOKEN_KEYWORD_NEXT, YP_TOKEN_EOF)) != YP_TOKEN_EOF) return type;
        if ((type = lex_keyword(parser, "redo", YP_LEX_STATE_END, YP_TOKEN_KEYWORD_REDO, YP_TOKEN_EOF)) != YP_TOKEN_EOF) return type;
        if ((type = lex_keyword(parser, "self", YP_LEX_STATE_END, YP_TOKEN_KEYWORD_SELF, YP_TOKEN_EOF)) != YP_TOKEN_EOF) return type;
        if ((type = lex_keyword(parser, "then", YP_LEX_STATE_BEG, YP_TOKEN_KEYWORD_THEN, YP_TOKEN_EOF)) != YP_TOKEN_EOF) return type;
        if ((type = lex_keyword(parser, "true", YP_LEX_STATE_END, YP_TOKEN_KEYWORD_TRUE, YP_TOKEN_EOF)) != YP_TOKEN_EOF) return type;
        if ((type = lex_keyword(parser, "when", YP_LEX_STATE_BEG, YP_TOKEN_KEYWORD_WHEN, YP_TOKEN_EOF)) != YP_TOKEN_EOF) return type;
        break;
      case 5:
        if ((type = lex_keyword(parser, "alias", YP_LEX_STATE_FNAME | YP_LEX_STATE_FITEM, YP_TOKEN_KEYWORD_ALIAS, YP_TOKEN_EOF)) != YP_TOKEN_EOF) return type;
        if ((type = lex_keyword(parser, "begin", YP_LEX_STATE_BEG, YP_TOKEN_KEYWORD_BEGIN, YP_TOKEN_EOF)) != YP_TOKEN_EOF) return type;
        if ((type = lex_keyword(parser, "BEGIN", YP_LEX_STATE_END, YP_TOKEN_KEYWORD_BEGIN_UPCASE, YP_TOKEN_EOF)) != YP_TOKEN_EOF) return type;
        if ((type = lex_keyword(parser, "break", YP_LEX_STATE_MID, YP_TOKEN_KEYWORD_BREAK, YP_TOKEN_EOF)) != YP_TOKEN_EOF) return type;
        if ((type = lex_keyword(parser, "class", YP_LEX_STATE_CLASS, YP_TOKEN_KEYWORD_CLASS, YP_TOKEN_EOF)) != YP_TOKEN_EOF) return type;
        if ((type = lex_keyword(parser, "elsif", YP_LEX_STATE_BEG, YP_TOKEN_KEYWORD_ELSIF, YP_TOKEN_EOF)) != YP_TOKEN_EOF) return type;
        if ((type = lex_keyword(parser, "false", YP_LEX_STATE_END, YP_TOKEN_KEYWORD_FALSE, YP_TOKEN_EOF)) != YP_TOKEN_EOF) return type;
        if ((type = lex_keyword(parser, "retry", YP_LEX_STATE_END, YP_TOKEN_KEYWORD_RETRY, YP_TOKEN_EOF)) != YP_TOKEN_EOF) return type;
        if ((type = lex_keyword(parser, "super", YP_LEX_STATE_ARG, YP_TOKEN_KEYWORD_SUPER, YP_TOKEN_EOF)) != YP_TOKEN_EOF) return type;
        if ((type = lex_keyword(parser, "undef", YP_LEX_STATE_FNAME | YP_LEX_STATE_FITEM, YP_TOKEN_KEYWORD_UNDEF, YP_TOKEN_EOF)) != YP_TOKEN_EOF) return type;
        if ((type = lex_keyword(parser, "until", YP_LEX_STATE_BEG, YP_TOKEN_KEYWORD_UNTIL, YP_TOKEN_KEYWORD_UNTIL_MODIFIER)) != YP_TOKEN_EOF) return type;
        if ((type = lex_keyword(parser, "while", YP_LEX_STATE_BEG, YP_TOKEN_KEYWORD_WHILE, YP_TOKEN_KEYWORD_WHILE_MODIFIER)) != YP_TOKEN_EOF) return type;
        if ((type = lex_keyword(parser, "yield", YP_LEX_STATE_ARG, YP_TOKEN_KEYWORD_YIELD, YP_TOKEN_EOF)) != YP_TOKEN_EOF) return type;
        break;
      case 6:
        if ((type = lex_keyword(parser, "ensure", YP_LEX_STATE_BEG, YP_TOKEN_KEYWORD_ENSURE, YP_TOKEN_EOF)) != YP_TOKEN_EOF) return type;
        if ((type = lex_keyword(parser, "module", YP_LEX_STATE_BEG, YP_TOKEN_KEYWORD_MODULE, YP_TOKEN_EOF)) != YP_TOKEN_EOF) return type;
        if ((type = lex_keyword(parser, "rescue", YP_LEX_STATE_MID, YP_TOKEN_KEYWORD_RESCUE, YP_TOKEN_KEYWORD_RESCUE_MODIFIER)) != YP_TOKEN_EOF) return type;
        if ((type = lex_keyword(parser, "return", YP_LEX_STATE_MID, YP_TOKEN_KEYWORD_RETURN, YP_TOKEN_EOF)) != YP_TOKEN_EOF) return type;
        if ((type = lex_keyword(parser, "unless", YP_LEX_STATE_BEG, YP_TOKEN_KEYWORD_UNLESS, YP_TOKEN_KEYWORD_UNLESS_MODIFIER)) != YP_TOKEN_EOF) return type;
        break;
      case 8:
        if ((type = lex_keyword(parser, "__LINE__", YP_LEX_STATE_END, YP_TOKEN_KEYWORD___LINE__, YP_TOKEN_EOF)) != YP_TOKEN_EOF) return type;
        if ((type = lex_keyword(parser, "__FILE__", YP_LEX_STATE_END, YP_TOKEN_KEYWORD___FILE__, YP_TOKEN_EOF)) != YP_TOKEN_EOF) return type;
        break;
      case 12:
        if ((type = lex_keyword(parser, "__ENCODING__", YP_LEX_STATE_END, YP_TOKEN_KEYWORD___ENCODING__, YP_TOKEN_EOF)) != YP_TOKEN_EOF) return type;
        break;
    }
  }

  return parser->encoding.isupper_char(parser->current.start) ? YP_TOKEN_CONSTANT : YP_TOKEN_IDENTIFIER;
}

// Returns true if the current token that the parser is considering is at the
// beginning of a line or the beginning of the source.
static bool
current_token_starts_line(yp_parser_t *parser) {
  return (parser->current.start == parser->start) || (parser->current.start[-1] == '\n');
}

// When we hit a # while lexing something like a string, we need to potentially
// handle interpolation. This function performs that check. It returns a token
// type representing what it found. Those cases are:
//
// * YP_TOKEN_NOT_PROVIDED - No interpolation was found at this point. The
//     caller should keep lexing.
// * YP_TOKEN_STRING_CONTENT - No interpolation was found at this point. The
//     caller should return this token type.
// * YP_TOKEN_EMBEXPR_BEGIN - An embedded expression was found. The caller
//     should return this token type.
// * YP_TOKEN_EMBVAR - An embedded variable was found. The caller should return
//     this token type.
//
static yp_token_type_t
lex_interpolation(yp_parser_t *parser, const char *pound) {
  // If there is no content following this #, then we're at the end of
  // the string and we can safely return string content.
  if (pound + 1 >= parser->end) {
    parser->current.end = pound;
    return YP_TOKEN_STRING_CONTENT;
  }

  // Now we'll check against the character the follows the #. If it constitutes
  // valid interplation, we'll handle that, otherwise we'll return
  // YP_TOKEN_NOT_PROVIDED.
  switch (pound[1]) {
    case '@': {
      // In this case we may have hit an embedded instance or class variable.
      if (pound + 2 >= parser->end) {
        parser->current.end = pound + 1;
        return YP_TOKEN_STRING_CONTENT;
      }

      // If we're looking at a @ and there's another @, then we'll skip past the
      // second @.
      const char *variable = pound + 2;
      if (*variable == '@' && pound + 3 < parser->end) variable++;

      if (char_is_identifier_start(parser, variable)) {
        // At this point we're sure that we've either hit an embedded instance
        // or class variable. In this case we'll first need to check if we've
        // already consumed content.
        if (pound > parser->current.start) {
          parser->current.end = pound;
          return YP_TOKEN_STRING_CONTENT;
        }

        // Otherwise we need to return the embedded variable token
        // and then switch to the embedded variable lex mode.
        lex_mode_push(parser, (yp_lex_mode_t) { .mode = YP_LEX_EMBVAR });
        parser->current.end = pound + 1;
        return YP_TOKEN_EMBVAR;
      }

      // If we didn't get an valid interpolation, then this is just regular
      // string content. This is like if we get "#@-". In this case the caller
      // should keep lexing.
      parser->current.end = variable;
      return YP_TOKEN_NOT_PROVIDED;
    }
    case '$':
      // In this case we may have hit an embedded global variable. If there's
      // not enough room, then we'll just return string content.
      if (pound + 2 >= parser->end) {
        parser->current.end = pound + 1;
        return YP_TOKEN_STRING_CONTENT;
      }

      // This is the character that we're going to check to see if it is the
      // start of an identifier that would indicate that this is a global
      // variable.
      const char *check = pound + 2;

      if (pound[2] == '-') {
        if (pound + 3 >= parser->end) {
          parser->current.end = pound + 2;
          return YP_TOKEN_STRING_CONTENT;
        }

        check++;
      }

      // If the character that we're going to check is the start of an
      // identifier, or we don't have a - and the character is a decimal number
      // or a global name punctuation character, then we've hit an embedded
      // global variable.
      if (
        char_is_identifier_start(parser, check) ||
        (pound[2] != '-' && (char_is_decimal_number(pound[2]) || char_is_global_name_punctuation(pound[2])))
      ) {
        // In this case we've hit an embedded global variable. First check to
        // see if we've already consumed content. If we have, then we need to
        // return that content as string content first.
        if (pound > parser->current.start) {
          parser->current.end = pound;
          return YP_TOKEN_STRING_CONTENT;
        }

        // Otherwise, we need to return the embedded variable token and switch
        // to the embedded variable lex mode.
        lex_mode_push(parser, (yp_lex_mode_t) { .mode = YP_LEX_EMBVAR });
        parser->current.end = pound + 1;
        return YP_TOKEN_EMBVAR;
      }

      // In this case we've hit a #$ that does not indicate a global variable.
      // In this case we'll continue lexing past it.
      parser->current.end = pound + 1;
      return YP_TOKEN_NOT_PROVIDED;
    case '{':
      parser->enclosure_nesting++;

      // In this case it's the start of an embedded expression. If we have
      // already consumed content, then we need to return that content as string
      // content first.
      if (pound > parser->current.start) {
        parser->current.end = pound;
        return YP_TOKEN_STRING_CONTENT;
      }

      // Otherwise we'll skip past the #{ and begin lexing the embedded
      // expression.
      lex_mode_push(parser, (yp_lex_mode_t) { .mode = YP_LEX_EMBEXPR });
      parser->current.end = pound + 2;
      parser->command_start = true;
      yp_state_stack_push(&parser->do_loop_stack, false);
      return YP_TOKEN_EMBEXPR_BEGIN;
    default:
      // In this case we've hit a # that doesn't constitute interpolation. We'll
      // mark that by returning the not provided token type. This tells the
      // consumer to keep lexing forward.
      parser->current.end = pound + 1;
      return YP_TOKEN_NOT_PROVIDED;
  }
}

// This function is responsible for lexing either a character literal or the ?
// operator. The supported character literals are described below.
//
// \a             bell, ASCII 07h (BEL)
// \b             backspace, ASCII 08h (BS)
// \t             horizontal tab, ASCII 09h (TAB)
// \n             newline (line feed), ASCII 0Ah (LF)
// \v             vertical tab, ASCII 0Bh (VT)
// \f             form feed, ASCII 0Ch (FF)
// \r             carriage return, ASCII 0Dh (CR)
// \e             escape, ASCII 1Bh (ESC)
// \s             space, ASCII 20h (SPC)
// \\             backslash
// \nnn           octal bit pattern, where nnn is 1-3 octal digits ([0-7])
// \xnn           hexadecimal bit pattern, where nn is 1-2 hexadecimal digits ([0-9a-fA-F])
// \unnnn         Unicode character, where nnnn is exactly 4 hexadecimal digits ([0-9a-fA-F])
// \u{nnnn ...}   Unicode character(s), where each nnnn is 1-6 hexadecimal digits ([0-9a-fA-F])
// \cx or \C-x    control character, where x is an ASCII printable character
// \M-x           meta character, where x is an ASCII printable character
// \M-\C-x        meta control character, where x is an ASCII printable character
// \M-\cx         same as above
// \c\M-x         same as above
// \c? or \C-?    delete, ASCII 7Fh (DEL)
//
static yp_token_type_t
lex_question_mark(yp_parser_t *parser) {
  if (lex_state_end_p(parser)) {
    lex_state_set(parser, YP_LEX_STATE_BEG);
    return YP_TOKEN_QUESTION_MARK;
  }

  if (parser->current.end >= parser->end) {
    yp_diagnostic_list_append(&parser->error_list, parser->current.start, parser->current.end, "Incomplete character syntax.");
    return YP_TOKEN_CHARACTER_LITERAL;
  }

  if (char_is_whitespace(*parser->current.end)) {
    lex_state_set(parser, YP_LEX_STATE_BEG);
    return YP_TOKEN_QUESTION_MARK;
  }

  lex_state_set(parser, YP_LEX_STATE_END);

  if (parser->current.start[1] == '\\') {
    int difference = yp_unescape_calculate_difference(parser->current.start + 1, parser->end - parser->current.start + 1, YP_UNESCAPE_ALL, &parser->error_list);
    parser->current.end += difference;
  }
  else {
    parser->current.end++;
  }
  return YP_TOKEN_CHARACTER_LITERAL;
}

// Lex a variable that starts with an @ sign (either an instance or class
// variable).
static yp_token_type_t
lex_at_variable(yp_parser_t *parser) {
  yp_token_type_t type = match(parser, '@') ? YP_TOKEN_CLASS_VARIABLE : YP_TOKEN_INSTANCE_VARIABLE;
  size_t width;

  if ((parser->current.end < parser->end) && (width = char_is_identifier_start(parser, parser->current.end))) {
    parser->current.end += width;

    while ((parser->current.end < parser->end) && (width = char_is_identifier(parser, parser->current.end))) {
      parser->current.end += width;
    }
  } else if (type == YP_TOKEN_CLASS_VARIABLE) {
    yp_diagnostic_list_append(&parser->error_list, parser->current.start, parser->current.end, "Incomplete class variable.");
  } else {
    yp_diagnostic_list_append(&parser->error_list, parser->current.start, parser->current.end, "Incomplete instance variable.");
  }

  // If we're lexing an embedded variable, then we need to pop back into the
  // parent lex context.
  if (parser->lex_modes.current->mode == YP_LEX_EMBVAR) {
    lex_mode_pop(parser);
  }

  return type;
}

// Optionally call out to the lex callback if one is provided.
static inline void
parser_lex_callback(yp_parser_t *parser) {
  if (parser->lex_callback) {
    parser->lex_callback->callback(parser->lex_callback->data, parser, &parser->current);
  }
}

// Return a new comment node of the specified type.
static inline yp_comment_t *
parser_comment(yp_parser_t *parser, yp_comment_type_t type) {
  yp_comment_t *comment = (yp_comment_t *) malloc(sizeof(yp_comment_t));
  *comment = (yp_comment_t) {
    .type = type,
    .start = parser->current.start,
    .end = parser->current.end
  };

  return comment;
}

// Lex out embedded documentation, and return when we have either hit the end of
// the file or the end of the embedded documentation. This calls the callback
// manually because only the lexer should see these tokens, not the parser.
static yp_token_type_t
lex_embdoc(yp_parser_t *parser) {
  // First, lex out the EMBDOC_BEGIN token.
  const char *newline = memchr(parser->current.end, '\n', parser->end - parser->current.end);
  parser->current.end = newline == NULL ? parser->end : newline + 1;
  parser->current.type = YP_TOKEN_EMBDOC_BEGIN;
  parser_lex_callback(parser);

  // Now, create a comment that is going to be attached to the parser.
  yp_comment_t *comment = parser_comment(parser, YP_COMMENT_EMBDOC);

  // Now, loop until we find the end of the embedded documentation or the end of
  // the file.
  while (parser->current.end + 5 < parser->end) {
    parser->current.start = parser->current.end;

    // If we've hit the end of the embedded documentation then we'll return that
    // token here.
    if (strncmp(parser->current.end, "=end", 4) == 0 && char_is_whitespace(parser->current.end[4])) {
      const char *newline = memchr(parser->current.end, '\n', parser->end - parser->current.end);
      parser->current.end = newline == NULL ? parser->end : newline + 1;
      parser->current.type = YP_TOKEN_EMBDOC_END;
      parser_lex_callback(parser);

      comment->end = parser->current.end;
      yp_list_append(&parser->comment_list, (yp_list_node_t *) comment);

      return YP_TOKEN_EMBDOC_END;
    }

    // Otherwise, we'll parse until the end of the line and return a line of
    // embedded documentation.
    const char *newline = memchr(parser->current.end, '\n', parser->end - parser->current.end);
    parser->current.end = newline == NULL ? parser->end : newline + 1;
    parser->current.type = YP_TOKEN_EMBDOC_LINE;
    parser_lex_callback(parser);
  }

  yp_diagnostic_list_append(&parser->error_list, parser->current.start, parser->current.end, "Unterminated embdoc");

  comment->end = parser->current.end;
  yp_list_append(&parser->comment_list, (yp_list_node_t *) comment);

  return YP_TOKEN_EOF;
}

// Set the current type to an ignored newline and then call the lex callback.
// This happens in a couple places depending on whether or not we have already
// lexed a comment.
static inline void
parser_lex_ignored_newline(yp_parser_t *parser) {
  parser->current.type = YP_TOKEN_IGNORED_NEWLINE;
  parser_lex_callback(parser);
}

// This is a convenience macro that will set the current token type, call the
// lex callback, and then return from the parser_lex function.
#define LEX(token_type) parser->current.type = token_type; parser_lex_callback(parser); return

// Called when the parser requires a new token. The parser maintains a moving
// window of two tokens at a time: parser.previous and parser.current. This
// function will move the current token into the previous token and then
// lex a new token into the current token.
static void
parser_lex(yp_parser_t *parser) {
  assert(parser->current.end <= parser->end);
  parser->previous = parser->current;

  // This value mirrors cmd_state from CRuby.
  bool previous_command_start = parser->command_start;
  parser->command_start = false;

  // This is used to communicate to the newline lexing function that we've
  // already seen a comment.
  bool lexed_comment = false;

  switch (parser->lex_modes.current->mode) {
    case YP_LEX_DEFAULT:
    case YP_LEX_EMBEXPR:
    case YP_LEX_EMBVAR:

    // We have a specific named label here because we are going to jump back to
    // this location in the event that we have lexed a token that should not be
    // returned to the parser. This includes comments, ignored newlines, and
    // invalid tokens of some form.
    lex_next_token: {
      // If we have the special next_start pointer set, then we're going to jump
      // to that location and start lexing from there.
      if (parser->next_start != NULL) {
        parser->current.end = parser->next_start;
        parser->next_start = NULL;
      }

      // This value mirrors space_seen from CRuby. It tracks whether or not
      // space has been eaten before the start of the next token.
      bool space_seen = false;

      // First, we're going to skip past any whitespace at the front of the next
      // token.
      bool chomping = true;
      while (parser->current.end < parser->end && chomping) {
        switch (*parser->current.end) {
          case ' ':
          case '\t':
          case '\f':
          case '\v':
          case '\r':
            parser->current.end++;
            space_seen = true;
            break;
          case '\\':
            if (parser->current.end[1] == '\n') {
              parser->current.end += 2;
              space_seen = true;
            } else if (char_is_non_newline_whitespace(*parser->current.end)) {
              parser->current.end += 2;
            } else {
              chomping = false;
            }
            break;
          default:
            chomping = false;
            break;
        }
      }

      // Next, we'll set to start of this token to be the current end.
      parser->current.start = parser->current.end;

      // We'll check if we're at the end of the file. If we are, then we need to
      // return the EOF token.
      if (parser->current.end >= parser->end) {
        LEX(YP_TOKEN_EOF);
      }

      // Finally, we'll check the current character to determine the next token.
      switch (*parser->current.end++) {
        case '\0':   // NUL or end of script
        case '\004': // ^D
        case '\032': // ^Z
          parser->current.end--;
          LEX(YP_TOKEN_EOF);

        case '#': { // comments
          const char *ending = memchr(parser->current.end, '\n', parser->end - parser->current.end);
          while (ending && ending < parser->end && *ending != '\n') {
            ending = memchr(ending + 1, '\n', parser->end - ending);
          }

          parser->current.end = ending == NULL ? parser->end : ending + 1;
          parser->current.type = YP_TOKEN_COMMENT;
          parser_lex_callback(parser);

          // If we found a comment while lexing, then we're going to add it to the
          // list of comments in the file and keep lexing.
          yp_comment_t *comment = parser_comment(parser, YP_COMMENT_INLINE);
          yp_list_append(&parser->comment_list, (yp_list_node_t *) comment);

          if (parser->current.start == parser->encoding_comment_start) {
            parser_lex_encoding_comment(parser);
          }

          lexed_comment = true;
          // fallthrough
        }

        case '\n': {
          if (parser->heredoc_end != NULL) {
            // If the special resume flag is set, then we need to jump ahead.
            assert(parser->heredoc_end <= parser->end);
            parser->next_start = parser->heredoc_end;
            parser->heredoc_end = NULL;
          }

          // Here we need to look ahead and see if there is a call operator
          // (either . or &.) that starts the next line. If there is, then this
          // is going to become an ignored newline and we're going to instead
          // return the call operator.
          const char *next_content = parser->next_start == NULL ? parser->current.end : parser->next_start;
          next_content += yp_strspn_inline_whitespace(next_content, parser->end - next_content);

          if (next_content < parser->end) {
            // If we hit a comment after a newline, then we're going to check
            // if it's ignored or not. If it is, then we're going to call the
            // callback with an ignored newline and then continue lexing.
            // Otherwise we'll return a regular newline.
            if (next_content[0] == '#') {
              if (lex_state_ignored_p(parser)) {
                if (!lexed_comment) parser_lex_ignored_newline(parser);
                lexed_comment = false;
                goto lex_next_token;
              }

              lex_state_set(parser, YP_LEX_STATE_BEG);
              parser->command_start = true;
              parser->current.type = YP_TOKEN_NEWLINE;
              if (!lexed_comment) parser_lex_callback(parser);
              return;
            }

            // If we hit a . after a newline, then we're in a call chain and
            // we need to return the call operator.
            if (next_content[0] == '.') {
              if (!lexed_comment) parser_lex_ignored_newline(parser);
              lex_state_set(parser, YP_LEX_STATE_DOT);
              parser->current.start = next_content;
              parser->current.end = next_content + 1;
              parser->next_start = NULL;
              LEX(YP_TOKEN_DOT);
            }

            // If we hit a &. after a newline, then we're in a call chain and
            // we need to return the call operator.
            if (next_content + 1 < parser->end && next_content[0] == '&' && next_content[1] == '.') {
              if (!lexed_comment) parser_lex_ignored_newline(parser);
              lex_state_set(parser, YP_LEX_STATE_DOT);
              parser->current.start = next_content;
              parser->current.end = next_content + 2;
              parser->next_start = NULL;
              LEX(YP_TOKEN_AMPERSAND_DOT);
            }
          }

          // If this is an ignored newline, then we can continue lexing after
          // calling the callback with the ignored newline token.
          if (lex_state_ignored_p(parser)) {
            if (!lexed_comment) parser_lex_ignored_newline(parser);
            lexed_comment = false;
            goto lex_next_token;
          }

          // At this point we know this is a regular newline, and we can set the
          // necessary state and return the token.
          lex_state_set(parser, YP_LEX_STATE_BEG);
          parser->command_start = true;
          parser->current.type = YP_TOKEN_NEWLINE;
          if (!lexed_comment) parser_lex_callback(parser);
          return;
        }

        // ,
        case ',':
          lex_state_set(parser, YP_LEX_STATE_BEG | YP_LEX_STATE_LABEL);
          LEX(YP_TOKEN_COMMA);

        // (
        case '(': {
          yp_token_type_t type = YP_TOKEN_PARENTHESIS_LEFT;

          if (space_seen && (lex_state_arg_p(parser) || parser->lex_state == (YP_LEX_STATE_END | YP_LEX_STATE_LABEL))) {
            type = YP_TOKEN_PARENTHESIS_LEFT_PARENTHESES;
          }

          parser->enclosure_nesting++;
          lex_state_set(parser, YP_LEX_STATE_BEG | YP_LEX_STATE_LABEL);
          yp_state_stack_push(&parser->do_loop_stack, false);
          LEX(type);
        }

        // )
        case ')':
          parser->enclosure_nesting--;
          lex_state_set(parser, YP_LEX_STATE_ENDFN);
          yp_state_stack_pop(&parser->do_loop_stack);
          LEX(YP_TOKEN_PARENTHESIS_RIGHT);

        // ;
        case ';':
          lex_state_set(parser, YP_LEX_STATE_BEG);
          parser->command_start = true;
          LEX(YP_TOKEN_SEMICOLON);

        // [ [] []=
        case '[':
          parser->enclosure_nesting++;
          yp_token_type_t type = YP_TOKEN_BRACKET_LEFT;

          if (lex_state_operator_p(parser)) {
            if (match(parser, ']')) {
              parser->enclosure_nesting--;
              lex_state_set(parser, YP_LEX_STATE_ARG);
              LEX(match(parser, '=') ? YP_TOKEN_BRACKET_LEFT_RIGHT_EQUAL : YP_TOKEN_BRACKET_LEFT_RIGHT);
            }

            lex_state_set(parser, YP_LEX_STATE_ARG | YP_LEX_STATE_LABEL);
            LEX(type);
          }

          if (lex_state_beg_p(parser) || (lex_state_arg_p(parser) && (space_seen || lex_state_p(parser, YP_LEX_STATE_LABELED)))) {
            type = YP_TOKEN_BRACKET_LEFT_ARRAY;
          }

          lex_state_set(parser, YP_LEX_STATE_BEG | YP_LEX_STATE_LABEL);
          yp_state_stack_push(&parser->do_loop_stack, false);
          LEX(type);

        // ]
        case ']':
          parser->enclosure_nesting--;
          lex_state_set(parser, YP_LEX_STATE_END);
          yp_state_stack_pop(&parser->do_loop_stack);
          LEX(YP_TOKEN_BRACKET_RIGHT);

        // {
        case '{': {
          yp_token_type_t type = YP_TOKEN_BRACE_LEFT;

          if (parser->enclosure_nesting == parser->lambda_enclosure_nesting) {
            // This { begins a lambda
            parser->command_start = true;
            lex_state_set(parser, YP_LEX_STATE_BEG);
            type = YP_TOKEN_LAMBDA_BEGIN;
          } else if (lex_state_p(parser, YP_LEX_STATE_LABELED)) {
            // This { begins a hash literal
            lex_state_set(parser, YP_LEX_STATE_BEG | YP_LEX_STATE_LABEL);
          } else if (lex_state_p(parser, YP_LEX_STATE_ARG_ANY | YP_LEX_STATE_END | YP_LEX_STATE_ENDFN)) {
            // This { begins a block
            parser->command_start = true;
            lex_state_set(parser, YP_LEX_STATE_BEG);
          } else if (lex_state_p(parser, YP_LEX_STATE_ENDARG)) {
            // This { begins a block on a command
            parser->command_start = true;
            lex_state_set(parser, YP_LEX_STATE_BEG);
          } else {
            // This { begins a hash literal
            lex_state_set(parser, YP_LEX_STATE_BEG | YP_LEX_STATE_LABEL);
          }

          parser->enclosure_nesting++;
          parser->brace_nesting++;
          yp_state_stack_push(&parser->do_loop_stack, false);

          LEX(type);
        }

        // }
        case '}':
          parser->enclosure_nesting--;
          yp_state_stack_pop(&parser->do_loop_stack);

          if ((parser->lex_modes.current->mode == YP_LEX_EMBEXPR) && (parser->brace_nesting == 0)) {
            lex_mode_pop(parser);
            LEX(YP_TOKEN_EMBEXPR_END);
          }

          parser->brace_nesting--;
          lex_state_set(parser, YP_LEX_STATE_END);
          LEX(YP_TOKEN_BRACE_RIGHT);

        // * ** **= *=
        case '*': {
          if (match(parser, '*')) {
            if (match(parser, '=')) {
              lex_state_set(parser, YP_LEX_STATE_BEG);
              LEX(YP_TOKEN_STAR_STAR_EQUAL);
            }

            if (lex_state_operator_p(parser)) {
              lex_state_set(parser, YP_LEX_STATE_ARG);
            } else {
              lex_state_set(parser, YP_LEX_STATE_BEG);
            }
            LEX(YP_TOKEN_STAR_STAR);
          }

          if (match(parser, '=')) {
            lex_state_set(parser, YP_LEX_STATE_BEG);
            LEX(YP_TOKEN_STAR_EQUAL);
          }

          yp_token_type_t type = YP_TOKEN_STAR;

          if (lex_state_spcarg_p(parser, space_seen)) {
            yp_diagnostic_list_append(&parser->warning_list, parser->current.start, parser->current.end, "`*' interpreted as argument prefix");
            type = YP_TOKEN_USTAR;
          } else if (lex_state_beg_p(parser)) {
            type = YP_TOKEN_USTAR;
          }

          if (lex_state_operator_p(parser)) {
            lex_state_set(parser, YP_LEX_STATE_ARG);
          } else {
            lex_state_set(parser, YP_LEX_STATE_BEG);
          }

          LEX(type);
        }

        // ! != !~ !@
        case '!':
          if (lex_state_operator_p(parser)) {
            lex_state_set(parser, YP_LEX_STATE_ARG);
            if (match(parser, '@')) {
              LEX(YP_TOKEN_BANG);
            }
          } else {
            lex_state_set(parser, YP_LEX_STATE_BEG);
          }

          if (match(parser, '=')) {
            LEX(YP_TOKEN_BANG_EQUAL);
          }

          if (match(parser, '~')) {
            LEX(YP_TOKEN_BANG_TILDE);
          }

          LEX(YP_TOKEN_BANG);

        // = => =~ == === =begin
        case '=':
          if (current_token_starts_line(parser) && strncmp(parser->current.end, "begin", 5) == 0 && char_is_whitespace(parser->current.end[5])) {
            yp_token_type_t type = lex_embdoc(parser);

            if (type == YP_TOKEN_EOF) {
              LEX(type);
            }

            goto lex_next_token;
          }

          if (lex_state_operator_p(parser)) {
            lex_state_set(parser, YP_LEX_STATE_ARG);
          } else {
            lex_state_set(parser, YP_LEX_STATE_BEG);
          }

          if (match(parser, '>')) {
            LEX(YP_TOKEN_EQUAL_GREATER);
          }

          if (match(parser, '~')) {
            LEX(YP_TOKEN_EQUAL_TILDE);
          }

          if (match(parser, '=')) {
            LEX(match(parser, '=') ? YP_TOKEN_EQUAL_EQUAL_EQUAL : YP_TOKEN_EQUAL_EQUAL);
          }

          LEX(YP_TOKEN_EQUAL);

        // < << <<= <= <=>
        case '<':
          if (match(parser, '<')) {
            if (
              !lex_state_p(parser, YP_LEX_STATE_DOT | YP_LEX_STATE_CLASS) &&
              !lex_state_end_p(parser) &&
              (!lex_state_p(parser, YP_LEX_STATE_ARG_ANY) || lex_state_p(parser, YP_LEX_STATE_LABELED) || space_seen)
            ) {
              const char *end = parser->current.end;

              yp_heredoc_quote_t quote = YP_HEREDOC_QUOTE_NONE;
              yp_heredoc_indent_t indent = YP_HEREDOC_INDENT_NONE;

              if (match(parser, '-')) {
                indent = YP_HEREDOC_INDENT_DASH;
              }
              else if (match(parser, '~')) {
                indent = YP_HEREDOC_INDENT_TILDE;
              }

              if (match(parser, '`')) {
                quote = YP_HEREDOC_QUOTE_BACKTICK;
              }
              else if (match(parser, '"')) {
                quote = YP_HEREDOC_QUOTE_DOUBLE;
              }
              else if (match(parser, '\'')) {
                quote = YP_HEREDOC_QUOTE_SINGLE;
              }

              const char *ident_start = parser->current.end;
              size_t width;

              if (quote == YP_HEREDOC_QUOTE_NONE && (width = char_is_identifier(parser, parser->current.end)) == 0) {
                parser->current.end = end;
              } else {
                if (quote == YP_HEREDOC_QUOTE_NONE) {
                  parser->current.end += width;

                  while ((width = char_is_identifier(parser, parser->current.end))) {
                    parser->current.end += width;
                  }
                } else {
                  // If we have quotes, then we're going to go until we find the
                  // end quote.
                  while (parser->current.end < parser->end && *parser->current.end != quote) {
                    parser->current.end++;
                  }
                }

                size_t ident_length = parser->current.end - ident_start;
                if (quote != YP_HEREDOC_QUOTE_NONE && !match(parser, quote)) {
                  // TODO: handle unterminated heredoc
                }

                lex_mode_push(parser, (yp_lex_mode_t) {
                  .mode = YP_LEX_HEREDOC,
                  .as.heredoc = {
                    .ident_start = ident_start,
                    .ident_length = ident_length,
                    .next_start = parser->current.end,
                    .quote = quote,
                    .indent = indent
                  }
                });

                if (parser->heredoc_end == NULL) {
                  const char *body_start = (const char *) memchr(parser->current.end, '\n', parser->end - parser->current.end);

                  if (body_start == NULL) {
                    // If there is no newline after the heredoc identifier, then
                    // this is not a valid heredoc declaration. In this case we
                    // will add an error, but we will still return a heredoc
                    // start.
                    yp_diagnostic_list_append(&parser->error_list, parser->current.start, parser->current.end, "Unterminated heredoc.");
                    body_start = parser->end;
                  } else {
                    // Otherwise, we want to indicate that the body of the
                    // heredoc starts on the character after the next newline.
                    body_start++;
                  }

                  parser->next_start = body_start;
                } else {
                  parser->next_start = parser->heredoc_end;
                }

                LEX(YP_TOKEN_HEREDOC_START);
              }
            }

            if (match(parser, '=')) {
              lex_state_set(parser, YP_LEX_STATE_BEG);
              LEX(YP_TOKEN_LESS_LESS_EQUAL);
            }

            if (lex_state_operator_p(parser)) {
              lex_state_set(parser, YP_LEX_STATE_ARG);
            } else {
              if (lex_state_p(parser, YP_LEX_STATE_CLASS)) parser->command_start = true;
              lex_state_set(parser, YP_LEX_STATE_BEG);
            }

            LEX(YP_TOKEN_LESS_LESS);
          }

          if (lex_state_operator_p(parser)) {
            lex_state_set(parser, YP_LEX_STATE_ARG);
          } else {
            if (lex_state_p(parser, YP_LEX_STATE_CLASS)) parser->command_start = true;
            lex_state_set(parser, YP_LEX_STATE_BEG);
          }

          if (match(parser, '=')) {
            if (match(parser, '>')) {
              LEX(YP_TOKEN_LESS_EQUAL_GREATER);
            }

            LEX(YP_TOKEN_LESS_EQUAL);
          }

          LEX(YP_TOKEN_LESS);

        // > >> >>= >=
        case '>':
          if (match(parser, '>')) {
            if (lex_state_operator_p(parser)) {
              lex_state_set(parser, YP_LEX_STATE_ARG);
            } else {
              lex_state_set(parser, YP_LEX_STATE_BEG);
            }
            LEX(match(parser, '=') ? YP_TOKEN_GREATER_GREATER_EQUAL : YP_TOKEN_GREATER_GREATER);
          }

          if (lex_state_operator_p(parser)) {
            lex_state_set(parser, YP_LEX_STATE_ARG);
          } else {
            lex_state_set(parser, YP_LEX_STATE_BEG);
          }

          LEX(match(parser, '=') ? YP_TOKEN_GREATER_EQUAL : YP_TOKEN_GREATER);

        // double-quoted string literal
        case '"': {
          yp_lex_mode_t lex_mode = {
            .mode = YP_LEX_STRING,
            .as.string.incrementor = '\0',
            .as.string.terminator = '"',
            .as.string.nesting = 0,
            .as.string.interpolation = true,
            .as.string.label_allowed = (lex_state_p(parser, YP_LEX_STATE_LABEL | YP_LEX_STATE_ENDFN) && !previous_command_start) || lex_state_arg_p(parser)
          };

          lex_mode_push(parser, lex_mode);
          LEX(YP_TOKEN_STRING_BEGIN);
        }

        // xstring literal
        case '`': {
          if (lex_state_p(parser, YP_LEX_STATE_FNAME)) {
            lex_state_set(parser, YP_LEX_STATE_ENDFN);
            LEX(YP_TOKEN_BACKTICK);
          }

          if (lex_state_p(parser, YP_LEX_STATE_DOT)) {
            if (previous_command_start) {
              lex_state_set(parser, YP_LEX_STATE_CMDARG);
            } else {
              lex_state_set(parser, YP_LEX_STATE_ARG);
            }

            LEX(YP_TOKEN_BACKTICK);
          }

          yp_lex_mode_t lex_mode = {
            .mode = YP_LEX_STRING,
            .as.string.incrementor = '\0',
            .as.string.terminator = '`',
            .as.string.nesting = 0,
            .as.string.interpolation = true,
            .as.string.label_allowed = false
          };

          lex_mode_push(parser, lex_mode);
          LEX(YP_TOKEN_BACKTICK);
        }

        // single-quoted string literal
        case '\'': {
          yp_lex_mode_t lex_mode = {
            .mode = YP_LEX_STRING,
            .as.string.incrementor = '\0',
            .as.string.terminator = '\'',
            .as.string.nesting = 0,
            .as.string.interpolation = false,
            .as.string.label_allowed = (lex_state_p(parser, YP_LEX_STATE_LABEL | YP_LEX_STATE_ENDFN) && !previous_command_start) || lex_state_arg_p(parser)
          };

          lex_mode_push(parser, lex_mode);
          LEX(YP_TOKEN_STRING_BEGIN);
        }

        // ? character literal
        case '?':
          LEX(lex_question_mark(parser));

        // & && &&= &=
        case '&':
          if (match(parser, '&')) {
            lex_state_set(parser, YP_LEX_STATE_BEG);

            if (match(parser, '=')) {
              LEX(YP_TOKEN_AMPERSAND_AMPERSAND_EQUAL);
            }

            LEX(YP_TOKEN_AMPERSAND_AMPERSAND);
          }

          if (match(parser, '=')) {
            lex_state_set(parser, YP_LEX_STATE_BEG);
            LEX(YP_TOKEN_AMPERSAND_EQUAL);
          }

          if (match(parser, '.')) {
            lex_state_set(parser, YP_LEX_STATE_DOT);
            LEX(YP_TOKEN_AMPERSAND_DOT);
          }

          if (lex_state_operator_p(parser)) {
            lex_state_set(parser, YP_LEX_STATE_ARG);
          } else {
            lex_state_set(parser, YP_LEX_STATE_BEG);
          }

          LEX(YP_TOKEN_AMPERSAND);

        // | || ||= |=
        case '|':
          if (match(parser, '|')) {
            if (match(parser, '=')) {
              lex_state_set(parser, YP_LEX_STATE_BEG);
              LEX(YP_TOKEN_PIPE_PIPE_EQUAL);
            }

            if (lex_state_p(parser, YP_LEX_STATE_BEG)) {
              parser->current.end--;
              LEX(YP_TOKEN_PIPE);
            }

            lex_state_set(parser, YP_LEX_STATE_BEG);
            LEX(YP_TOKEN_PIPE_PIPE);
          }

          if (match(parser, '=')) {
            lex_state_set(parser, YP_LEX_STATE_BEG);
            LEX(YP_TOKEN_PIPE_EQUAL);
          }

          if (lex_state_operator_p(parser)) {
            lex_state_set(parser, YP_LEX_STATE_ARG);
          } else {
            lex_state_set(parser, YP_LEX_STATE_BEG | YP_LEX_STATE_LABEL);
          }

          LEX(YP_TOKEN_PIPE);

        // + += +@
        case '+': {
          if (lex_state_operator_p(parser)) {
            lex_state_set(parser, YP_LEX_STATE_ARG);

            if (match(parser, '@')) {
              LEX(YP_TOKEN_UPLUS);
            }

            LEX(YP_TOKEN_PLUS);
          }

          if (match(parser, '=')) {
            lex_state_set(parser, YP_LEX_STATE_BEG);
            LEX(YP_TOKEN_PLUS_EQUAL);
          }

          bool spcarg = lex_state_spcarg_p(parser, space_seen);
          if (spcarg) {
            yp_diagnostic_list_append(
              &parser->warning_list,
              parser->current.start,
              parser->current.end,
              "ambiguous first argument; put parentheses or a space even after `+` operator"
            );
          }

          if (lex_state_beg_p(parser) || spcarg) {
            lex_state_set(parser, YP_LEX_STATE_BEG);

            if (parser->current.end < parser->end && char_is_decimal_number(*parser->current.end)) {
              parser->current.end++;
              yp_token_type_t type = lex_numeric(parser);
              lex_state_set(parser, YP_LEX_STATE_END);
              LEX(type);
            }

            LEX(YP_TOKEN_UPLUS);
          }

          lex_state_set(parser, YP_LEX_STATE_BEG);
          LEX(YP_TOKEN_PLUS);
        }

        // - -= -@
        case '-':
          if (lex_state_operator_p(parser)) {
            lex_state_set(parser, YP_LEX_STATE_ARG);

            if (match(parser, '@')) {
              LEX(YP_TOKEN_UMINUS);
            }

            LEX(YP_TOKEN_MINUS);
          }

          if (match(parser, '=')) {
            lex_state_set(parser, YP_LEX_STATE_BEG);
            LEX(YP_TOKEN_MINUS_EQUAL);
          }

          if (match(parser, '>')) {
            lex_state_set(parser, YP_LEX_STATE_ENDFN);
            LEX(YP_TOKEN_MINUS_GREATER);
          }

          bool spcarg = lex_state_spcarg_p(parser, space_seen);
          if (spcarg) {
            yp_diagnostic_list_append(
              &parser->warning_list,
              parser->current.start,
              parser->current.end,
              "ambiguous first argument; put parentheses or a space even after `-` operator"
            );
          }

          if (lex_state_beg_p(parser) || spcarg) {
            lex_state_set(parser, YP_LEX_STATE_BEG);
            LEX(YP_TOKEN_UMINUS);
          }

          lex_state_set(parser, YP_LEX_STATE_BEG);
          LEX(YP_TOKEN_MINUS);

        // . .. ...
        case '.': {
          bool beg_p = lex_state_beg_p(parser);

          if (match(parser, '.')) {
            if (match(parser, '.')) {
              if (context_p(parser, YP_CONTEXT_DEF_PARAMS)) {
                lex_state_set(parser, YP_LEX_STATE_ENDARG);
                LEX(YP_TOKEN_UDOT_DOT_DOT);
              }

              lex_state_set(parser, YP_LEX_STATE_BEG);
              LEX(beg_p ? YP_TOKEN_UDOT_DOT_DOT : YP_TOKEN_DOT_DOT_DOT);
            }

            lex_state_set(parser, YP_LEX_STATE_BEG);
            LEX(beg_p ? YP_TOKEN_UDOT_DOT : YP_TOKEN_DOT_DOT);
          }

          lex_state_set(parser, YP_LEX_STATE_DOT);
          LEX(YP_TOKEN_DOT);
        }

        // integer
        case '0':
        case '1':
        case '2':
        case '3':
        case '4':
        case '5':
        case '6':
        case '7':
        case '8':
        case '9': {
          yp_token_type_t type = lex_numeric(parser);
          lex_state_set(parser, YP_LEX_STATE_END);
          LEX(type);
        }

        // :: symbol
        case ':':
          if (match(parser, ':')) {
            if (lex_state_beg_p(parser) || lex_state_p(parser, YP_LEX_STATE_CLASS) || (lex_state_p(parser, YP_LEX_STATE_ARG_ANY) && space_seen)) {
              lex_state_set(parser, YP_LEX_STATE_BEG);
              LEX(YP_TOKEN_UCOLON_COLON);
            }

            lex_state_set(parser, YP_LEX_STATE_DOT);
            LEX(YP_TOKEN_COLON_COLON);
          }

          if (lex_state_end_p(parser) || char_is_whitespace(*parser->current.end) || (*parser->current.end == '#')) {
            lex_state_set(parser, YP_LEX_STATE_BEG);
            LEX(YP_TOKEN_COLON);
          }

          if ((*parser->current.end == '"') || (*parser->current.end == '\'')) {
            yp_lex_mode_t lex_mode = {
              .mode = YP_LEX_STRING,
              .as.string.incrementor = '\0',
              .as.string.terminator = *parser->current.end,
              .as.string.nesting = 0,
              .as.string.interpolation = *parser->current.end == '"',
              .as.string.label_allowed = false
            };

            lex_mode_push(parser, lex_mode);
            parser->current.end++;
          }

          lex_state_set(parser, YP_LEX_STATE_FNAME);
          LEX(YP_TOKEN_SYMBOL_BEGIN);

        // / /=
        case '/':
          if (lex_state_beg_p(parser)) {
            lex_mode_push(parser, (yp_lex_mode_t) {
              .mode = YP_LEX_REGEXP,
              .as.regexp.incrementor = '\0',
              .as.regexp.terminator = '/',
              .as.regexp.nesting = 0
            });

            LEX(YP_TOKEN_REGEXP_BEGIN);
          }

          if (match(parser, '=')) {
            lex_state_set(parser, YP_LEX_STATE_BEG);
            LEX(YP_TOKEN_SLASH_EQUAL);
          }

          if (lex_state_spcarg_p(parser, space_seen)) {
            yp_diagnostic_list_append(&parser->warning_list, parser->current.start, parser->current.end, "ambiguity between regexp and two divisions: wrap regexp in parentheses or add a space after `/' operator");

            lex_mode_push(parser, (yp_lex_mode_t) {
              .mode = YP_LEX_REGEXP,
              .as.regexp.incrementor = '\0',
              .as.regexp.terminator = '/',
              .as.regexp.nesting = 0
            });

            LEX(YP_TOKEN_REGEXP_BEGIN);
          }

          if (lex_state_operator_p(parser)) {
            lex_state_set(parser, YP_LEX_STATE_ARG);
          } else {
            lex_state_set(parser, YP_LEX_STATE_BEG);
          }

          LEX(YP_TOKEN_SLASH);

        // ^ ^=
        case '^':
          if (lex_state_operator_p(parser)) {
            lex_state_set(parser, YP_LEX_STATE_ARG);
          } else {
            lex_state_set(parser, YP_LEX_STATE_BEG);
          }
          LEX(match(parser, '=') ? YP_TOKEN_CARET_EQUAL : YP_TOKEN_CARET);

        // ~ ~@
        case '~':
          if (lex_state_operator_p(parser)) {
            (void) match(parser, '@');
            lex_state_set(parser, YP_LEX_STATE_ARG);
          } else {
            lex_state_set(parser, YP_LEX_STATE_BEG);
          }

          LEX(YP_TOKEN_TILDE);

        // % %= %i %I %q %Q %w %W
        case '%': {
          // In a BEG state, if you encounter a % then you must be starting
          // something. In this case if there is no subsequent character then
          // we have an invalid token.
          if (lex_state_beg_p(parser) && (parser->current.end >= parser->end)) {
            yp_diagnostic_list_append(&parser->error_list, parser->current.start, parser->current.end, "unexpected end of input");
            LEX(YP_TOKEN_STRING_BEGIN);
          }

          if (!lex_state_beg_p(parser) && match(parser, '=')) {
            lex_state_set(parser, YP_LEX_STATE_BEG);
            LEX(YP_TOKEN_PERCENT_EQUAL);
          }
          else if(
            lex_state_beg_p(parser) ||
            (lex_state_p(parser, YP_LEX_STATE_FITEM) && (*parser->current.end == 's')) ||
            lex_state_spcarg_p(parser, space_seen)
          ) {
            if (!parser->encoding.alnum_char(parser->current.end)) {
              lex_mode_push(parser, (yp_lex_mode_t) {
                .mode = YP_LEX_STRING,
                .as.string.incrementor = incrementor(*parser->current.end),
                .as.string.terminator = terminator(*parser->current.end),
                .as.string.nesting = 0,
                .as.string.interpolation = true,
                .as.string.label_allowed = false
              });

              parser->current.end++;
              LEX(YP_TOKEN_STRING_BEGIN);
            }

            switch (*parser->current.end) {
              case 'i': {
                parser->current.end++;
                const char delimiter = *parser->current.end++;

                yp_lex_mode_t lex_mode = {
                  .mode = YP_LEX_LIST,
                  .as.list.incrementor = incrementor(delimiter),
                  .as.list.terminator = terminator(delimiter),
                  .as.list.nesting = 0,
                  .as.list.interpolation = false
                };

                lex_mode_push(parser, lex_mode);
                LEX(YP_TOKEN_PERCENT_LOWER_I);
              }
              case 'I': {
                parser->current.end++;
                const char delimiter = *parser->current.end++;

                yp_lex_mode_t lex_mode = {
                  .mode = YP_LEX_LIST,
                  .as.list.incrementor = incrementor(delimiter),
                  .as.list.terminator = terminator(delimiter),
                  .as.list.nesting = 0,
                  .as.list.interpolation = true
                };

                lex_mode_push(parser, lex_mode);
                LEX(YP_TOKEN_PERCENT_UPPER_I);
              }
              case 'r': {
                parser->current.end++;

                yp_lex_mode_t lex_mode = {
                  .mode = YP_LEX_REGEXP,
                  .as.regexp.incrementor = incrementor(*parser->current.end),
                  .as.regexp.terminator = terminator(*parser->current.end),
                  .as.regexp.nesting = 0
                };

                lex_mode_push(parser, lex_mode);
                parser->current.end++;

                LEX(YP_TOKEN_REGEXP_BEGIN);
              }
              case 'q': {
                parser->current.end++;

                yp_lex_mode_t lex_mode = {
                  .mode = YP_LEX_STRING,
                  .as.string.incrementor = incrementor(*parser->current.end),
                  .as.string.terminator = terminator(*parser->current.end),
                  .as.string.nesting = 0,
                  .as.string.interpolation = false,
                  .as.string.label_allowed = false
                };

                lex_mode_push(parser, lex_mode);
                parser->current.end++;

                LEX(YP_TOKEN_STRING_BEGIN);
              }
              case 'Q': {
                parser->current.end++;

                yp_lex_mode_t lex_mode = {
                  .mode = YP_LEX_STRING,
                  .as.string.incrementor = incrementor(*parser->current.end),
                  .as.string.terminator = terminator(*parser->current.end),
                  .as.string.nesting = 0,
                  .as.string.interpolation = true,
                  .as.string.label_allowed = false
                };

                lex_mode_push(parser, lex_mode);
                parser->current.end++;

                LEX(YP_TOKEN_STRING_BEGIN);
              }
              case 's': {
                parser->current.end++;

                yp_lex_mode_t lex_mode = {
                  .mode = YP_LEX_STRING,
                  .as.string.incrementor = incrementor(*parser->current.end),
                  .as.string.terminator = terminator(*parser->current.end),
                  .as.string.nesting = 0,
                  .as.string.interpolation = false,
                  .as.string.label_allowed = false
                };

                lex_mode_push(parser, lex_mode);
                lex_state_set(parser, YP_LEX_STATE_FNAME | YP_LEX_STATE_FITEM);
                parser->current.end++;

                LEX(YP_TOKEN_SYMBOL_BEGIN);
              }
              case 'w': {
                parser->current.end++;
                const char delimiter = *parser->current.end++;

                yp_lex_mode_t lex_mode = {
                  .mode = YP_LEX_LIST,
                  .as.list.incrementor = incrementor(delimiter),
                  .as.list.terminator = terminator(delimiter),
                  .as.list.nesting = 0,
                  .as.list.interpolation = false
                };

                lex_mode_push(parser, lex_mode);
                LEX(YP_TOKEN_PERCENT_LOWER_W);
              }
              case 'W': {
                parser->current.end++;
                const char delimiter = *parser->current.end++;

                yp_lex_mode_t lex_mode = {
                  .mode = YP_LEX_LIST,
                  .as.list.incrementor = incrementor(delimiter),
                  .as.list.terminator = terminator(delimiter),
                  .as.list.nesting = 0,
                  .as.list.interpolation = true
                };

                lex_mode_push(parser, lex_mode);
                LEX(YP_TOKEN_PERCENT_UPPER_W);
              }
              case 'x': {
                parser->current.end++;

                yp_lex_mode_t lex_mode = {
                  .mode = YP_LEX_STRING,
                  .as.string.incrementor = incrementor(*parser->current.end),
                  .as.string.terminator = terminator(*parser->current.end),
                  .as.string.nesting = 0,
                  .as.string.interpolation = true,
                  .as.string.label_allowed = false
                };

                lex_mode_push(parser, lex_mode);
                parser->current.end++;

                LEX(YP_TOKEN_PERCENT_LOWER_X);
              }
              default:
                // If we get to this point, then we have a % that is completely
                // unparseable. In this case we'll just drop it from the parser
                // and skip past it and hope that the next token is something
                // that we can parse.
                yp_diagnostic_list_append(&parser->error_list, parser->current.start, parser->current.end, "invalid %% token");
                goto lex_next_token;
            }
          }

          lex_state_set(parser, lex_state_operator_p(parser) ? YP_LEX_STATE_ARG : YP_LEX_STATE_BEG);
          LEX(YP_TOKEN_PERCENT);
        }

        // global variable
        case '$': {
          yp_token_type_t type = lex_global_variable(parser);

          // If we're lexing an embedded variable, then we need to pop back into
          // the parent lex context.
          if (parser->lex_modes.current->mode == YP_LEX_EMBVAR) {
            lex_mode_pop(parser);
          }

          lex_state_set(parser, YP_LEX_STATE_END);
          LEX(type);
        }

        // instance variable, class variable
        case '@':
          lex_state_set(parser, parser->lex_state & YP_LEX_STATE_FNAME ? YP_LEX_STATE_ENDFN : YP_LEX_STATE_END);
          LEX(lex_at_variable(parser));

        default: {
          size_t width = char_is_identifier_start(parser, parser->current.start);

          // If this isn't the beginning of an identifier, then it's an invalid
          // token as we've exhausted all of the other options. We'll skip past
          // it and return the next token.
          if (!width) {
            yp_diagnostic_list_append(&parser->error_list, parser->current.start, parser->current.end, "Invalid token.");
            goto lex_next_token;
          }

          parser->current.end = parser->current.start + width;
          yp_token_type_t type = lex_identifier(parser, previous_command_start);

          // If we've hit a __END__ and it was at the start of the line or the
          // start of the file and it is followed by either a \n or a \r\n, then
          // this is the last token of the file.
          if (
            ((parser->current.end - parser->current.start) == 7) &&
            current_token_starts_line(parser) &&
            (strncmp(parser->current.start, "__END__", 7) == 0) &&
            (*parser->current.end == '\n' || (*parser->current.end == '\r' && parser->current.end[1] == '\n'))
          ) {
            parser->current.end = parser->end;
            parser->current.type = YP_TOKEN___END__;
            parser_lex_callback(parser);

            yp_comment_t *comment = parser_comment(parser, YP_COMMENT___END__);
            yp_list_append(&parser->comment_list, (yp_list_node_t *) comment);

            LEX(YP_TOKEN_EOF);
          }

          yp_lex_state_t last_state = parser->lex_state;

          if (type == YP_TOKEN_IDENTIFIER || type == YP_TOKEN_CONSTANT) {
            if (lex_state_p(parser, YP_LEX_STATE_BEG_ANY | YP_LEX_STATE_ARG_ANY | YP_LEX_STATE_DOT)) {
              if (previous_command_start) {
                lex_state_set(parser, YP_LEX_STATE_CMDARG);
              } else {
                lex_state_set(parser, YP_LEX_STATE_ARG);
              }
            } else if (parser->lex_state == YP_LEX_STATE_FNAME) {
              lex_state_set(parser, YP_LEX_STATE_ENDFN);
            } else {
              lex_state_set(parser, YP_LEX_STATE_END);
            }
          }

          if (
            !(last_state & (YP_LEX_STATE_DOT | YP_LEX_STATE_FNAME)) &&
            (type == YP_TOKEN_IDENTIFIER) &&
            yp_parser_local_p(parser, &parser->current)
          ) {
            lex_state_set(parser, YP_LEX_STATE_END | YP_LEX_STATE_LABEL);
          }

          LEX(type);
        }
      }
    }
    case YP_LEX_LIST: {
      // First we'll set the beginning of the token.
      parser->current.start = parser->current.end;

      // If there's any whitespace at the start of the list, then we're going to
      // trim it off the beginning and create a new token.
      size_t whitespace;
      if ((whitespace = yp_strspn_whitespace(parser->current.end, parser->end - parser->current.end)) > 0) {
        parser->current.end += whitespace;
        LEX(YP_TOKEN_WORDS_SEP);
      }

      // We'll check if we're at the end of the file. If we are, then we need to
      // return the EOF token.
      if (parser->current.end >= parser->end) {
        LEX(YP_TOKEN_EOF);
      }

      // These are the places where we need to split up the content of the list.
      // We'll use strpbrk to find the first of these characters.
      char breakpoints[] = "\\ \t\f\r\v\n\0\0\0";

      // Now we'll add the terminator to the list of breakpoints.
      size_t index = 7;
      breakpoints[index++] = parser->lex_modes.current->as.list.terminator;

      // If interpolation is allowed, then we're going to check for the #
      // character. Otherwise we'll only look for escapes and the terminator.
      if (parser->lex_modes.current->as.list.interpolation) {
        breakpoints[index++] = '#';
      }

      // If there is an incrementor, then we'll check for that as well.
      if (parser->lex_modes.current->as.list.incrementor != '\0') {
        breakpoints[index++] = parser->lex_modes.current->as.list.incrementor;
      }

      const char *breakpoint = yp_strpbrk(parser->current.end, breakpoints, parser->end - parser->current.end);
      while (breakpoint != NULL) {
        switch (*breakpoint) {
          case '\0':
            // If we hit a null byte, skip directly past it.
            breakpoint = yp_strpbrk(breakpoint + 1, breakpoints, parser->end - (breakpoint + 1));
            break;
          case '\\':
            // If we hit escapes, then we need to treat the next token
            // literally. In this case we'll skip past the next character and
            // find the next breakpoint.
	    {
	      int difference = yp_unescape_calculate_difference(breakpoint, parser->end - breakpoint, YP_UNESCAPE_ALL, &parser->error_list);
	      breakpoint = yp_strpbrk(breakpoint + difference, breakpoints, parser->end - (breakpoint + difference));
	    }
            break;
          case ' ':
          case '\t':
          case '\f':
          case '\r':
          case '\v':
          case '\n':
            // If we've hit whitespace, then we must have received content by
            // now, so we can return an element of the list.
            parser->current.end = breakpoint;
            LEX(YP_TOKEN_STRING_CONTENT);
          case '#': {
            yp_token_type_t type = lex_interpolation(parser, breakpoint);
            if (type != YP_TOKEN_NOT_PROVIDED) {
              LEX(type);
            }

            // If we haven't returned at this point then we had something
            // that looked like an interpolated class or instance variable
            // like "#@" but wasn't actually. In this case we'll just skip
            // to the next breakpoint.
            breakpoint = yp_strpbrk(parser->current.end, breakpoints, parser->end - parser->current.end);
            break;
          }
          default:
            if (*breakpoint == parser->lex_modes.current->as.list.incrementor) {
              // If we've hit the incrementor, then we need to skip past it and
              // find the next breakpoint.
              breakpoint = yp_strpbrk(breakpoint + 1, breakpoints, parser->end - (breakpoint + 1));
              parser->lex_modes.current->as.list.nesting++;
              break;
            }

            // In this case we've hit the terminator.
            assert(*breakpoint == parser->lex_modes.current->as.list.terminator);

            // If this terminator doesn't actually close the list, then we need
            // to continue on past it.
            if (parser->lex_modes.current->as.list.nesting > 0) {
              breakpoint = yp_strpbrk(breakpoint + 1, breakpoints, parser->end - (breakpoint + 1));
              parser->lex_modes.current->as.list.nesting--;
              break;
            }

            // If we've hit the terminator and we've already skipped past
            // content, then we can return a list node.
            if (breakpoint > parser->current.start) {
              parser->current.end = breakpoint;
              LEX(YP_TOKEN_STRING_CONTENT);
            }

            // Otherwise, switch back to the default state and return the end of
            // the list.
            parser->current.end = breakpoint + 1;
            lex_mode_pop(parser);

            lex_state_set(parser, YP_LEX_STATE_END);
            LEX(YP_TOKEN_STRING_END);
        }
      }

      // If we were unable to find a breakpoint, then this token hits the end of
      // the file.
      LEX(YP_TOKEN_EOF);
    }
    case YP_LEX_REGEXP: {
      // First, we'll set to start of this token to be the current end.
      parser->current.start = parser->current.end;

      // We'll check if we're at the end of the file. If we are, then we need to
      // return the EOF token.
      if (parser->current.end >= parser->end) {
        LEX(YP_TOKEN_EOF);
      }

      // These are the places where we need to split up the content of the
      // regular expression. We'll use strpbrk to find the first of these
      // characters.
      char breakpoints[] = "\\#\0\0";

      breakpoints[2] = parser->lex_modes.current->as.regexp.terminator;
      if (parser->lex_modes.current->as.regexp.incrementor != '\0') {
        breakpoints[3] = parser->lex_modes.current->as.regexp.incrementor;
      }

      const char *breakpoint = yp_strpbrk(parser->current.end, breakpoints, parser->end - parser->current.end);

      while (breakpoint != NULL) {
        switch (*breakpoint) {
          case '\0':
            // If we hit a null byte, skip directly past it.
            breakpoint = yp_strpbrk(breakpoint + 1, breakpoints, parser->end - (breakpoint + 1));
            break;
          case '\\': {
            // If we hit escapes, then we need to treat the next token
            // literally. In this case we'll skip past the next character and
            // find the next breakpoint.
            int difference = yp_unescape_calculate_difference(breakpoint, parser->end - breakpoint, YP_UNESCAPE_ALL, &parser->error_list);
            breakpoint = yp_strpbrk(breakpoint + difference, breakpoints, parser->end - (breakpoint + difference));
            break;
          }
          case '#': {
            yp_token_type_t type = lex_interpolation(parser, breakpoint);
            if (type != YP_TOKEN_NOT_PROVIDED) {
              LEX(type);
            }

            // If we haven't returned at this point then we had something
            // that looked like an interpolated class or instance variable
            // like "#@" but wasn't actually. In this case we'll just skip
            // to the next breakpoint.
            breakpoint = yp_strpbrk(parser->current.end, breakpoints, parser->end - parser->current.end);
            break;
          }
          default: {
            if (*breakpoint == parser->lex_modes.current->as.regexp.incrementor) {
              // If we've hit the incrementor, then we need to skip past it and
              // find the next breakpoint.
              breakpoint = yp_strpbrk(breakpoint + 1, breakpoints, parser->end - (breakpoint + 1));
              parser->lex_modes.current->as.regexp.nesting++;
              break;
            }

            assert(*breakpoint == parser->lex_modes.current->as.regexp.terminator);

            if (parser->lex_modes.current->as.regexp.nesting > 0) {
              breakpoint = yp_strpbrk(breakpoint + 1, breakpoints, parser->end - (breakpoint + 1));
              parser->lex_modes.current->as.regexp.nesting--;
              break;
            }

            // Here we've hit the terminator. If we have already consumed
            // content then we need to return that content as string content
            // first.
            if (breakpoint > parser->current.start) {
              parser->current.end = breakpoint;
              LEX(YP_TOKEN_STRING_CONTENT);
            }

            // Since we've hit the terminator of the regular expression, we now
            // need to parse the options.
            parser->current.end = breakpoint + 1;
            parser->current.end += yp_strspn_regexp_option(parser->current.end, parser->end - parser->current.end);

            lex_mode_pop(parser);
            lex_state_set(parser, YP_LEX_STATE_END);
            LEX(YP_TOKEN_REGEXP_END);
          }
        }
      }

      // At this point, the breakpoint is NULL which means we were unable to
      // find anything before the end of the file.
      LEX(YP_TOKEN_EOF);
    }
    case YP_LEX_STRING: {
      // First, we'll set to start of this token to be the current end.
      parser->current.start = parser->current.end;

      // We'll check if we're at the end of the file. If we are, then we need to
      // return the EOF token.
      if (parser->current.end >= parser->end) {
        LEX(YP_TOKEN_EOF);
      }

      // These are the places where we need to split up the content of the
      // string. We'll use strpbrk to find the first of these characters.
      char breakpoints[] = "\\\0\0\0";
      size_t index = 1;

      // Now add in the terminator.
      breakpoints[index++] = parser->lex_modes.current->as.string.terminator;

      // If interpolation is allowed, then we're going to check for the #
      // character. Otherwise we'll only look for escapes and the terminator.
      if (parser->lex_modes.current->as.string.interpolation) {
        breakpoints[index++] = '#';
      }

      // If we have an incrementor, then we'll add that in as a breakpoint as
      // well.
      if (parser->lex_modes.current->as.string.incrementor != '\0') {
        breakpoints[index++] = parser->lex_modes.current->as.string.incrementor;
      }

      const char *breakpoint = yp_strpbrk(parser->current.end, breakpoints, parser->end - parser->current.end);

      while (breakpoint != NULL) {
        // If we hit the incrementor, then we'll increment then nesting and
        // continue lexing.
        if (
          parser->lex_modes.current->as.string.incrementor != '\0' &&
          *breakpoint == parser->lex_modes.current->as.string.incrementor
        ) {
          parser->lex_modes.current->as.string.nesting++;
          breakpoint = yp_strpbrk(breakpoint + 1, breakpoints, parser->end - (breakpoint + 1));
          continue;
        }

        // Note that we have to check the terminator here first because we could
        // potentially be parsing a % string that has a # character as the
        // terminator.
        if (*breakpoint == parser->lex_modes.current->as.string.terminator) {
          // If this terminator doesn't actually close the string, then we need
          // to continue on past it.
          if (parser->lex_modes.current->as.string.nesting > 0) {
            breakpoint = yp_strpbrk(breakpoint + 1, breakpoints, parser->end - (breakpoint + 1));
            parser->lex_modes.current->as.string.nesting--;
            continue;
          }

          // Here we've hit the terminator. If we have already consumed content
          // then we need to return that content as string content first.
          if (breakpoint > parser->current.start) {
            parser->current.end = breakpoint;
            LEX(YP_TOKEN_STRING_CONTENT);
          }

          // Otherwise we need to switch back to the parent lex mode and
          // return the end of the string.
          parser->current.end = breakpoint + 1;

          if (
            parser->lex_modes.current->as.string.label_allowed &&
            parser->current.end < parser->end && parser->current.end[0] == ':' &&
            (parser->current.end + 1 >= parser->end || parser->current.end[1] != ':')
          ) {
            parser->current.end++;
            lex_state_set(parser, YP_LEX_STATE_ARG | YP_LEX_STATE_LABELED);
            lex_mode_pop(parser);
            LEX(YP_TOKEN_LABEL_END);
          }

          lex_state_set(parser, YP_LEX_STATE_END);
          lex_mode_pop(parser);
          LEX(YP_TOKEN_STRING_END);
        }

        switch (*breakpoint) {
          case '\0':
            // Skip directly past the null character.
            breakpoint = yp_strpbrk(breakpoint + 1, breakpoints, parser->end - (breakpoint + 1));
            break;
          case '\\': {
            // If we hit escapes, then we need to treat the next token
            // literally. In this case we'll skip past the next character and
            // find the next breakpoint.
	    yp_unescape_type_t unescape_type = parser->lex_modes.current->as.string.interpolation ? YP_UNESCAPE_ALL : YP_UNESCAPE_MINIMAL;
            int difference = yp_unescape_calculate_difference(breakpoint, parser->end - breakpoint, unescape_type, &parser->error_list);
            breakpoint = yp_strpbrk(breakpoint + difference, breakpoints, parser->end - (breakpoint + difference));
            break;
          }
          case '#': {
            yp_token_type_t type = lex_interpolation(parser, breakpoint);
            if (type != YP_TOKEN_NOT_PROVIDED) {
              LEX(type);
            }

            // If we haven't returned at this point then we had something that
            // looked like an interpolated class or instance variable like "#@"
            // but wasn't actually. In this case we'll just skip to the next
            // breakpoint.
            breakpoint = yp_strpbrk(parser->current.end, breakpoints, parser->end - parser->current.end);
            break;
          }
          default:
            assert(false && "unreachable");
        }
      }

      // If we've hit the end of the string, then this is an unterminated
      // string. In that case we'll return the EOF token.
      parser->current.end = parser->end;
      LEX(YP_TOKEN_EOF);
    }
    case YP_LEX_HEREDOC: {
      // First, we'll set to start of this token.
      if (parser->next_start == NULL) {
        parser->current.start = parser->current.end;
      } else {
        parser->current.start = parser->next_start;
        parser->current.end = parser->next_start;
        parser->next_start = NULL;
      }

      // We'll check if we're at the end of the file. If we are, then we need to
      // return the EOF token.
      if (parser->current.end >= parser->end) {
        LEX(YP_TOKEN_EOF);
      }

      // Now let's grab the information about the identifier off of the current
      // lex mode.
      const char *ident_start = parser->lex_modes.current->as.heredoc.ident_start;
      uint32_t ident_length = parser->lex_modes.current->as.heredoc.ident_length;

      // If we are immediately following a newline and we have hit the
      // terminator, then we need to return the ending of the heredoc.
      if (parser->current.start[-1] == '\n') {
        const char *start = parser->current.start;
        if (parser->lex_modes.current->as.heredoc.indent != YP_HEREDOC_INDENT_NONE) {
          start += yp_strspn_inline_whitespace(start, parser->end - start);
        }

        if (strncmp(start, ident_start, ident_length) == 0) {
          bool matched = false;

          if (start[ident_length] == '\n') {
            parser->current.end = start + ident_length + 1;
            matched = true;
          } else if ((start[ident_length] == '\r') && (start[ident_length + 1] == '\n')) {
            parser->current.end = start + ident_length + 2;
            matched = true;
          }

          if (matched) {
            parser->next_start = parser->lex_modes.current->as.heredoc.next_start;
            parser->heredoc_end = parser->current.end;

            lex_mode_pop(parser);
            lex_state_set(parser, YP_LEX_STATE_END);
            LEX(YP_TOKEN_HEREDOC_END);
          }
        }
      }

      // Otherwise we'll be parsing string content. These are the places where
      // we need to split up the content of the heredoc. We'll use strpbrk to
      // find the first of these characters.
      char breakpoints[] = "\n\\#";
      if (parser->lex_modes.current->as.heredoc.quote == YP_HEREDOC_QUOTE_SINGLE) {
        breakpoints[2] = '\0';
      }

      const char *breakpoint = yp_strpbrk(parser->current.end, breakpoints, parser->end - parser->current.end);

      while (breakpoint != NULL) {
        switch (*breakpoint) {
          case '\0':
            // Skip directly past the null character.
            breakpoint = yp_strpbrk(breakpoint + 1, breakpoints, parser->end - (breakpoint + 1));
            break;
          case '\n': {
            const char *start = breakpoint + 1;
            if (parser->lex_modes.current->as.heredoc.indent != YP_HEREDOC_INDENT_NONE) {
              start += yp_strspn_inline_whitespace(start, parser->end - start);
            }

            // If we have hit a newline that is followed by a valid terminator,
            // then we need to return the content of the heredoc here as string
            // content. Then, the next time a token is lexed, it will match
            // again and return the end of the heredoc.
            if (
              (start + ident_length < parser->end) &&
              (strncmp(start, ident_start, ident_length) == 0)
            ) {
              // Heredoc terminators must be followed by a newline to be valid.
              if (start[ident_length] == '\n') {
                parser->current.end = breakpoint + 1;
                LEX(YP_TOKEN_STRING_CONTENT);
              }

              // They can also be followed by a carriage return and then a
              // newline. Be sure here that we don't accidentally read off the
              // end.
              if (
                (start + ident_length + 1 < parser->end) &&
                (start[ident_length] == '\r') &&
                (start[ident_length + 1] == '\n')
              ) {
                parser->current.end = breakpoint + 1;
                LEX(YP_TOKEN_STRING_CONTENT);
              }
            }

            // Otherwise we hit a newline and it wasn't followed by a
            // terminator, so we can continue parsing.
            breakpoint = yp_strpbrk(breakpoint + 1, breakpoints, parser->end - (breakpoint + 1));
            break;
          }
          case '\\': {
            // If we hit escapes, then we need to treat the next token
            // literally. In this case we'll skip past the next character and
            // find the next breakpoint.
            int difference = yp_unescape_calculate_difference(breakpoint, parser->end - breakpoint, YP_UNESCAPE_ALL, &parser->error_list);
            if (breakpoint[1] == '\n') {
              breakpoint++;
            } else {
              breakpoint = yp_strpbrk(breakpoint + difference, breakpoints, parser->end - (breakpoint + difference));
            }
            break;
          }
          case '#': {
            yp_token_type_t type = lex_interpolation(parser, breakpoint);
            if (type != YP_TOKEN_NOT_PROVIDED) {
              LEX(type);
            }

            // If we haven't returned at this point then we had something
            // that looked like an interpolated class or instance variable
            // like "#@" but wasn't actually. In this case we'll just skip
            // to the next breakpoint.
            breakpoint = yp_strpbrk(parser->current.end, breakpoints, parser->end - parser->current.end);
            break;
          }
          default:
            assert(false && "unreachable");
        }
      }

      // If we've hit the end of the string, then this is an unterminated
      // heredoc. In that case we'll return the EOF token.
      parser->current.end = parser->end;
      LEX(YP_TOKEN_EOF);
    }
  }

  assert(false && "unreachable");
}

#undef LEX

/******************************************************************************/
/* Parse functions                                                            */
/******************************************************************************/

// When we are parsing certain content, we need to unescape the content to
// provide to the consumers of the parser. The following functions accept a range
// of characters from the source and unescapes into the provided type.
//
// We have functions for unescaping regular expression nodes, string nodes,
// symbol nodes, and xstring nodes
static yp_node_t *
yp_node_regular_expression_node_create_and_unescape(yp_parser_t *parser, const yp_token_t *opening, const yp_token_t *content, const yp_token_t *closing, yp_unescape_type_t unescape_type) {
  yp_node_t *node = yp_node_regular_expression_node_create(parser, opening, content, closing);
  yp_unescape_manipulate_string(content->start, content->end - content->start, &node->as.regular_expression_node.unescaped, unescape_type, &parser->error_list);
  return node;
}

static yp_node_t *
yp_node_symbol_node_create_and_unescape(yp_parser_t *parser, const yp_token_t *opening, const yp_token_t *content, const yp_token_t *closing) {
  yp_node_t *node = yp_node_symbol_node_create(parser, opening, content, closing);
  yp_unescape_manipulate_string(content->start, content->end - content->start, &node->as.symbol_node.unescaped, YP_UNESCAPE_ALL, &parser->error_list);
  return node;
}

static yp_node_t *
yp_node_string_node_create_and_unescape(yp_parser_t *parser, const yp_token_t *opening, const yp_token_t *content, const yp_token_t *closing, yp_unescape_type_t unescape_type) {
  yp_node_t *node = yp_node_string_node_create(parser, opening, content, closing);
  yp_unescape_manipulate_string(content->start, content->end - content->start, &node->as.string_node.unescaped, unescape_type, &parser->error_list);
  return node;
}

static yp_node_t *
yp_node_xstring_node_create_and_unescape(yp_parser_t *parser, const yp_token_t *opening, const yp_token_t *content, const yp_token_t *closing) {
  yp_node_t *node = yp_xstring_node_create(parser, opening, content, closing);
  yp_unescape_manipulate_string(content->start, content->end - content->start, &node->as.x_string_node.unescaped, YP_UNESCAPE_ALL, &parser->error_list);
  return node;
}

// Returns true if the current token is of the specified type.
static inline bool
match_type_p(yp_parser_t *parser, yp_token_type_t type) {
  return parser->current.type == type;
}

// Returns true if the current token is of any of the specified types.
static bool
match_any_type_p(yp_parser_t *parser, size_t count, ...) {
  va_list types;
  va_start(types, count);

  for (size_t index = 0; index < count; index++) {
    if (match_type_p(parser, va_arg(types, yp_token_type_t))) {
      va_end(types);
      return true;
    }
  }

  va_end(types);
  return false;
}

// These are the various precedence rules. Because we are using a Pratt parser,
// they are named binding power to represent the manner in which nodes are bound
// together in the stack.
//
// We increment by 2 because we want to leave room for the infix operators to
// specify their associativity by adding or subtracting one.
typedef enum {
  YP_BINDING_POWER_UNSET = 0,            // used to indicate this token cannot be used as an infix operator
  YP_BINDING_POWER_STATEMENT = 2,
  YP_BINDING_POWER_MODIFIER = 4,         // if unless until while in
  YP_BINDING_POWER_COMPOSITION = 6,      // and or
  YP_BINDING_POWER_NOT = 8,              // not
  YP_BINDING_POWER_MATCH = 10,           // =>
  YP_BINDING_POWER_DEFINED = 12,         // defined?
  YP_BINDING_POWER_ASSIGNMENT = 14,      // = += -= *= /= %= &= |= ^= &&= ||= <<= >>= **=
  YP_BINDING_POWER_MODIFIER_RESCUE = 16, // rescue
  YP_BINDING_POWER_TERNARY = 18,         // ?:
  YP_BINDING_POWER_RANGE = 20,           // .. ...
  YP_BINDING_POWER_LOGICAL_OR = 22,      // ||
  YP_BINDING_POWER_LOGICAL_AND = 24,     // &&
  YP_BINDING_POWER_EQUALITY = 26,        // <=> == === != =~ !~
  YP_BINDING_POWER_COMPARISON = 28,      // > >= < <=
  YP_BINDING_POWER_BITWISE_OR = 30,      // | ^
  YP_BINDING_POWER_BITWISE_AND = 32,     // &
  YP_BINDING_POWER_SHIFT = 34,           // << >>
  YP_BINDING_POWER_TERM = 36,            // + -
  YP_BINDING_POWER_FACTOR = 38,          // * / %
  YP_BINDING_POWER_UMINUS = 40,          // -@
  YP_BINDING_POWER_EXPONENT = 42,        // **
  YP_BINDING_POWER_UNARY = 44,           // ! ~ +@
  YP_BINDING_POWER_INDEX = 46,           // [] []=
  YP_BINDING_POWER_CALL = 48,            // :: .
  YP_BINDING_POWER_MAX = 50
} yp_binding_power_t;

// This struct represents a set of binding powers used for a given token. They
// are combined in this way to make it easier to represent associativity.
typedef struct {
  yp_binding_power_t left;
  yp_binding_power_t right;
  bool binary;
} yp_binding_powers_t;

#define BINDING_POWER_ASSIGNMENT { YP_BINDING_POWER_UNARY, YP_BINDING_POWER_ASSIGNMENT, true }
#define LEFT_ASSOCIATIVE(precedence) { precedence, precedence + 1, true }
#define RIGHT_ASSOCIATIVE(precedence) { precedence, precedence, true }
#define RIGHT_ASSOCIATIVE_UNARY(precedence) { precedence, precedence, false }

yp_binding_powers_t yp_binding_powers[YP_TOKEN_MAXIMUM] = {
  // if unless until while in
  [YP_TOKEN_KEYWORD_IF_MODIFIER] = LEFT_ASSOCIATIVE(YP_BINDING_POWER_MODIFIER),
  [YP_TOKEN_KEYWORD_UNLESS_MODIFIER] = LEFT_ASSOCIATIVE(YP_BINDING_POWER_MODIFIER),
  [YP_TOKEN_KEYWORD_UNTIL_MODIFIER] = LEFT_ASSOCIATIVE(YP_BINDING_POWER_MODIFIER),
  [YP_TOKEN_KEYWORD_WHILE_MODIFIER] = LEFT_ASSOCIATIVE(YP_BINDING_POWER_MODIFIER),
  [YP_TOKEN_KEYWORD_IN] = LEFT_ASSOCIATIVE(YP_BINDING_POWER_MODIFIER),

  // and or
  [YP_TOKEN_KEYWORD_AND] = LEFT_ASSOCIATIVE(YP_BINDING_POWER_COMPOSITION),
  [YP_TOKEN_KEYWORD_OR] = LEFT_ASSOCIATIVE(YP_BINDING_POWER_COMPOSITION),

  // =>
  [YP_TOKEN_EQUAL_GREATER] = LEFT_ASSOCIATIVE(YP_BINDING_POWER_MATCH),

  // &&= &= ^= = >>= <<= -= %= |= += /= *= **=
  [YP_TOKEN_AMPERSAND_AMPERSAND_EQUAL] = BINDING_POWER_ASSIGNMENT,
  [YP_TOKEN_AMPERSAND_EQUAL] = BINDING_POWER_ASSIGNMENT,
  [YP_TOKEN_CARET_EQUAL] = BINDING_POWER_ASSIGNMENT,
  [YP_TOKEN_EQUAL] = BINDING_POWER_ASSIGNMENT,
  [YP_TOKEN_GREATER_GREATER_EQUAL] = BINDING_POWER_ASSIGNMENT,
  [YP_TOKEN_LESS_LESS_EQUAL] = BINDING_POWER_ASSIGNMENT,
  [YP_TOKEN_MINUS_EQUAL] = BINDING_POWER_ASSIGNMENT,
  [YP_TOKEN_PERCENT_EQUAL] = BINDING_POWER_ASSIGNMENT,
  [YP_TOKEN_PIPE_EQUAL] = BINDING_POWER_ASSIGNMENT,
  [YP_TOKEN_PIPE_PIPE_EQUAL] = BINDING_POWER_ASSIGNMENT,
  [YP_TOKEN_PLUS_EQUAL] = BINDING_POWER_ASSIGNMENT,
  [YP_TOKEN_SLASH_EQUAL] = BINDING_POWER_ASSIGNMENT,
  [YP_TOKEN_STAR_EQUAL] = BINDING_POWER_ASSIGNMENT,
  [YP_TOKEN_STAR_STAR_EQUAL] = BINDING_POWER_ASSIGNMENT,

  // rescue
  [YP_TOKEN_KEYWORD_RESCUE_MODIFIER] = LEFT_ASSOCIATIVE(YP_BINDING_POWER_MODIFIER_RESCUE),

  // ?:
  [YP_TOKEN_QUESTION_MARK] = RIGHT_ASSOCIATIVE(YP_BINDING_POWER_TERNARY),

  // .. ...
  [YP_TOKEN_DOT_DOT] = LEFT_ASSOCIATIVE(YP_BINDING_POWER_RANGE),
  [YP_TOKEN_DOT_DOT_DOT] = LEFT_ASSOCIATIVE(YP_BINDING_POWER_RANGE),

  // ||
  [YP_TOKEN_PIPE_PIPE] = LEFT_ASSOCIATIVE(YP_BINDING_POWER_LOGICAL_OR),

  // &&
  [YP_TOKEN_AMPERSAND_AMPERSAND] = LEFT_ASSOCIATIVE(YP_BINDING_POWER_LOGICAL_AND),

  // != !~ == === =~ <=>
  [YP_TOKEN_BANG_EQUAL] = RIGHT_ASSOCIATIVE(YP_BINDING_POWER_EQUALITY),
  [YP_TOKEN_BANG_TILDE] = RIGHT_ASSOCIATIVE(YP_BINDING_POWER_EQUALITY),
  [YP_TOKEN_EQUAL_EQUAL] = RIGHT_ASSOCIATIVE(YP_BINDING_POWER_EQUALITY),
  [YP_TOKEN_EQUAL_EQUAL_EQUAL] = RIGHT_ASSOCIATIVE(YP_BINDING_POWER_EQUALITY),
  [YP_TOKEN_EQUAL_TILDE] = RIGHT_ASSOCIATIVE(YP_BINDING_POWER_EQUALITY),
  [YP_TOKEN_LESS_EQUAL_GREATER] = RIGHT_ASSOCIATIVE(YP_BINDING_POWER_EQUALITY),

  // > >= < <=
  [YP_TOKEN_GREATER] = RIGHT_ASSOCIATIVE(YP_BINDING_POWER_COMPARISON),
  [YP_TOKEN_GREATER_EQUAL] = RIGHT_ASSOCIATIVE(YP_BINDING_POWER_COMPARISON),
  [YP_TOKEN_LESS] = RIGHT_ASSOCIATIVE(YP_BINDING_POWER_COMPARISON),
  [YP_TOKEN_LESS_EQUAL] = RIGHT_ASSOCIATIVE(YP_BINDING_POWER_COMPARISON),

  // ^ |
  [YP_TOKEN_CARET] = RIGHT_ASSOCIATIVE(YP_BINDING_POWER_BITWISE_OR),
  [YP_TOKEN_PIPE] = RIGHT_ASSOCIATIVE(YP_BINDING_POWER_BITWISE_OR),

  // &
  [YP_TOKEN_AMPERSAND] = RIGHT_ASSOCIATIVE(YP_BINDING_POWER_BITWISE_AND),

  // >> <<
  [YP_TOKEN_GREATER_GREATER] = RIGHT_ASSOCIATIVE(YP_BINDING_POWER_SHIFT),
  [YP_TOKEN_LESS_LESS] = RIGHT_ASSOCIATIVE(YP_BINDING_POWER_SHIFT),

  // - +
  [YP_TOKEN_MINUS] = LEFT_ASSOCIATIVE(YP_BINDING_POWER_TERM),
  [YP_TOKEN_PLUS] = LEFT_ASSOCIATIVE(YP_BINDING_POWER_TERM),

  // % / *
  [YP_TOKEN_PERCENT] = LEFT_ASSOCIATIVE(YP_BINDING_POWER_FACTOR),
  [YP_TOKEN_SLASH] = LEFT_ASSOCIATIVE(YP_BINDING_POWER_FACTOR),
  [YP_TOKEN_STAR] = LEFT_ASSOCIATIVE(YP_BINDING_POWER_FACTOR),
  [YP_TOKEN_USTAR] = LEFT_ASSOCIATIVE(YP_BINDING_POWER_FACTOR),

  // -@
  [YP_TOKEN_UMINUS] = RIGHT_ASSOCIATIVE_UNARY(YP_BINDING_POWER_UMINUS),

  // **
  [YP_TOKEN_STAR_STAR] = RIGHT_ASSOCIATIVE(YP_BINDING_POWER_EXPONENT),

  // ! ~ +@
  [YP_TOKEN_BANG] = RIGHT_ASSOCIATIVE_UNARY(YP_BINDING_POWER_UNARY),
  [YP_TOKEN_TILDE] = RIGHT_ASSOCIATIVE_UNARY(YP_BINDING_POWER_UNARY),
  [YP_TOKEN_UPLUS] = RIGHT_ASSOCIATIVE_UNARY(YP_BINDING_POWER_UNARY),

  // [
  [YP_TOKEN_BRACKET_LEFT] = LEFT_ASSOCIATIVE(YP_BINDING_POWER_INDEX),

  // :: . &.
  [YP_TOKEN_COLON_COLON] = RIGHT_ASSOCIATIVE(YP_BINDING_POWER_CALL),
  [YP_TOKEN_DOT] = RIGHT_ASSOCIATIVE(YP_BINDING_POWER_CALL),
  [YP_TOKEN_AMPERSAND_DOT] = RIGHT_ASSOCIATIVE(YP_BINDING_POWER_CALL)
};

#undef BINDING_POWER_ASSIGNMENT
#undef LEFT_ASSOCIATIVE
#undef RIGHT_ASSOCIATIVE
#undef RIGHT_ASSOCIATIVE_UNARY

// If the current token is of the specified type, lex forward by one token and
// return true. Otherwise, return false. For example:
//
//     if (accept(parser, YP_TOKEN_COLON)) { ... }
//
static bool
accept(yp_parser_t *parser, yp_token_type_t type) {
  if (match_type_p(parser, type)) {
    parser_lex(parser);
    return true;
  }
  return false;
}

// If the current token is of any of the specified types, lex forward by one
// token and return true. Otherwise, return false. For example:
//
//     if (accept_any(parser, 2, YP_TOKEN_COLON, YP_TOKEN_SEMICOLON)) { ... }
//
static bool
accept_any(yp_parser_t *parser, size_t count, ...) {
  va_list types;
  va_start(types, count);

  for (size_t index = 0; index < count; index++) {
    if (match_type_p(parser, va_arg(types, yp_token_type_t))) {
      parser_lex(parser);
      va_end(types);
      return true;
    }
  }

  va_end(types);
  return false;
}

// This function indicates that the parser expects a token in a specific
// position. For example, if you're parsing a BEGIN block, you know that a { is
// expected immediately after the keyword. In that case you would call this
// function to indicate that that token should be found.
//
// If we didn't find the token that we were expecting, then we're going to add
// an error to the parser's list of errors (to indicate that the tree is not
// valid) and create an artificial token instead. This allows us to recover from
// the fact that the token isn't present and continue parsing.
static void
expect(yp_parser_t *parser, yp_token_type_t type, const char *message) {
  if (accept(parser, type)) return;

  yp_diagnostic_list_append(&parser->error_list, parser->previous.end, parser->previous.end, message);

  parser->previous =
    (yp_token_t) { .type = YP_TOKEN_MISSING, .start = parser->previous.end, .end = parser->previous.end };
}

static void
expect_any(yp_parser_t *parser, const char*message, int count, ...) {
  va_list types;
  va_start(types, count);

  for (size_t index = 0; index < count; index++) {
    if (accept(parser, va_arg(types, yp_token_type_t))) {
      va_end(types);
      return;
    }
  }

  va_end(types);

  yp_diagnostic_list_append(&parser->error_list, parser->previous.end, parser->previous.end, message);
  parser->previous =
    (yp_token_t) { .type = YP_TOKEN_MISSING, .start = parser->previous.end, .end = parser->previous.end };
}

static yp_node_t *
parse_expression(yp_parser_t *parser, yp_binding_power_t binding_power, const char *message);

// This function controls whether or not we will attempt to parse an expression
// beginning at the subsequent token. It is used when we are in a context where
// an expression is optional.
//
// For example, looking at a range object when we've already lexed the operator,
// we need to know if we should attempt to parse an expression on the right.
//
// For another example, if we've parsed an identifier or a method call and we do
// not have parentheses, then the next token may be the start of an argument or
// it may not.
//
// CRuby parsers that are generated would resolve this by using a lookahead and
// potentially backtracking. We attempt to do this by just looking at the next
// token and making a decision based on that. I am not sure if this is going to
// work in all cases, it may need to be refactored later. But it appears to work
// for now.
static inline bool
token_begins_expression_p(yp_token_type_t type) {
  switch (type) {
    case YP_TOKEN_EQUAL_GREATER:
    case YP_TOKEN_KEYWORD_IN:
      // We need to special case this because it is a binary operator that
      // should not be marked as beginning an expression.
      return false;
    case YP_TOKEN_BRACE_RIGHT:
    case YP_TOKEN_BRACKET_RIGHT:
    case YP_TOKEN_COLON:
    case YP_TOKEN_COMMA:
    case YP_TOKEN_EMBEXPR_END:
    case YP_TOKEN_EOF:
    case YP_TOKEN_LAMBDA_BEGIN:
    case YP_TOKEN_KEYWORD_DO:
    case YP_TOKEN_KEYWORD_DO_LOOP:
    case YP_TOKEN_KEYWORD_END:
    case YP_TOKEN_KEYWORD_THEN:
    case YP_TOKEN_KEYWORD_WHEN:
    case YP_TOKEN_NEWLINE:
    case YP_TOKEN_PARENTHESIS_RIGHT:
    case YP_TOKEN_SEMICOLON:
      // The reason we need this short-circuit is because we're using the
      // binding powers table to tell us if the subsequent token could
      // potentially be the start of an expression . If there _is_ a binding
      // power for one of these tokens, then we should remove it from this list
      // and let it be handled by the default case below.
      assert(yp_binding_powers[type].left == YP_BINDING_POWER_UNSET);
      return false;
    case YP_TOKEN_UCOLON_COLON:
    case YP_TOKEN_UMINUS:
    case YP_TOKEN_UPLUS:
    case YP_TOKEN_BANG:
    case YP_TOKEN_TILDE:
    case YP_TOKEN_UDOT_DOT:
    case YP_TOKEN_UDOT_DOT_DOT:
      // These unary tokens actually do have binding power associated with them
      // so that we can correctly place them into the precedence order. But we
      // want them to be marked as beginning an expression, so we need to
      // special case them here.
      return true;
    default:
      return yp_binding_powers[type].left == YP_BINDING_POWER_UNSET;
  }
}

// Parse an expression with the given binding power that may be optionally
// prefixed by the * operator.
static yp_node_t *
parse_starred_expression(yp_parser_t *parser, yp_binding_power_t binding_power, const char *message) {
  if (accept(parser, YP_TOKEN_USTAR)) {
    yp_token_t operator = parser->previous;
    yp_node_t *expression = parse_expression(parser, binding_power, "Expected expression after `*'.");
    return yp_node_splat_node_create(parser, &operator, expression);
  }

  return parse_expression(parser, binding_power, message);
}

// Convert the given node into a valid target node.
static yp_node_t *
parse_target(yp_parser_t *parser, yp_node_t *target, yp_token_t *operator, yp_node_t *value) {
  switch (target->type) {
    case YP_NODE_MISSING_NODE:
      return target;
    case YP_NODE_CLASS_VARIABLE_READ_NODE:
      yp_class_variable_read_node_to_class_variable_write_node(parser, target, operator, value);
      return target;
    case YP_NODE_CONSTANT_PATH_NODE:
    case YP_NODE_CONSTANT_READ_NODE:
      return yp_node_constant_path_write_node_create(parser, target, operator, value);
    case YP_NODE_GLOBAL_VARIABLE_READ_NODE: {
      yp_node_t *result = yp_node_global_variable_write_node_create(parser, &target->as.global_variable_read_node.name, operator, value);
      yp_node_destroy(parser, target);
      return result;
    }
    case YP_NODE_LOCAL_VARIABLE_READ_NODE: {
      yp_token_t name = target->as.local_variable_read_node.name;
      yp_parser_local_add(parser, &name);

      yp_node_clear(target);

      target->type = YP_NODE_LOCAL_VARIABLE_WRITE_NODE;
      target->location.start = name.start;

      target->as.local_variable_write_node.name = name;
      target->as.local_variable_write_node.operator = *operator;

      if (value != NULL) {
        target->as.local_variable_write_node.value = value;
        target->location.end = value->location.end;
      }

      return target;
    }
    case YP_NODE_INSTANCE_VARIABLE_READ_NODE:
      yp_instance_variable_write_node_init(parser, target, operator, value);
      return target;
    case YP_NODE_MULTI_WRITE_NODE:
      target->as.multi_write_node.operator = *operator;

      if (value != NULL) {
        target->as.multi_write_node.value = value;
        target->location.end = value->location.end;
      }

      return target;
    case YP_NODE_SPLAT_NODE: {
      if (target->as.splat_node.expression != NULL) {
        target->as.splat_node.expression = parse_target(parser, target->as.splat_node.expression, operator, value);
      }

      yp_node_t *multi_write = yp_node_multi_write_node_create(parser, operator, value, &(yp_location_t) { .start = parser->start, .end = parser->start }, &(yp_location_t) { .start = parser->start, .end = parser->start });
      yp_node_list_append(parser, multi_write, &multi_write->as.multi_write_node.targets, target);

      return multi_write;
    }
    case YP_NODE_CALL_NODE: {
      // If we have no arguments to the call node and we need this to be a
      // target then this is either a method call or a local variable write.
      if (
        (target->as.call_node.opening.type == YP_TOKEN_NOT_PROVIDED) &&
        (target->as.call_node.arguments == NULL) &&
        (target->as.call_node.block == NULL)
      ) {
        if (target->as.call_node.receiver == NULL) {
          // When we get here, we have a local variable write, because it
          // was previously marked as a method call but now we have an =.
          // This looks like:
          //
          //     foo = 1
          //
          // When it was parsed in the prefix position, foo was seen as a
          // method call with no receiver and no arguments. Now we have an
          // =, so we know it's a local variable write.
          yp_token_t name = target->as.call_node.message;
          yp_parser_local_add(parser, &name);

          // Not entirely sure why we need to clear this out, but it seems that
          // something about the memory layout in the union is causing the type
          // to have a problem if we don't.
          yp_node_clear(target);

          target->type = YP_NODE_LOCAL_VARIABLE_WRITE_NODE;
          target->location.start = name.start;

          target->as.local_variable_write_node.name = name;
          target->as.local_variable_write_node.operator = *operator;

          if (value != NULL) {
            target->as.local_variable_write_node.value = value;
            target->location.end = value->location.end;
          }

          if (token_is_numbered_parameter(&name)) {
            yp_diagnostic_list_append(&parser->error_list, name.start, name.end, "reserved for numbered parameter");
          }

          return target;
        }

        // When we get here, we have a method call, because it was
        // previously marked as a method call but now we have an =. This
        // looks like:
        //
        //     foo.bar = 1
        //
        // When it was parsed in the prefix position, foo.bar was seen as a
        // method call with no arguments. Now we have an =, so we know it's
        // a method call with an argument. In this case we will create the
        // arguments node, parse the argument, and add it to the list.
        if (value) {
          target->as.call_node.arguments = yp_arguments_node_create(parser);
          yp_arguments_node_arguments_append(target->as.call_node.arguments, value);
        }

        // The method name needs to change. If we previously had foo, we now
        // need foo=. In this case we'll allocate a new owned string, copy
        // the previous method name in, and append an =.
        size_t length = yp_string_length(&target->as.call_node.name);
        char *name = malloc(length + 2);
        sprintf(name, "%.*s=", (int) length, yp_string_source(&target->as.call_node.name));

        // Now switch the name to the new string.
        yp_string_free(&target->as.call_node.name);
        yp_string_owned_init(&target->as.call_node.name, name, length + 1);

        return target;
      }

      // If there is no call operator and the message is "[]" then this is
      // an aref expression, and we can transform it into an aset
      // expression.
      if (
        (target->as.call_node.call_operator.type == YP_TOKEN_NOT_PROVIDED) &&
        (target->as.call_node.message.type == YP_TOKEN_BRACKET_LEFT_RIGHT) &&
        (target->as.call_node.block == NULL)
      ) {
        target->as.call_node.message.type = YP_TOKEN_BRACKET_LEFT_RIGHT_EQUAL;

        if (value != NULL) {
          yp_arguments_node_arguments_append(target->as.call_node.arguments, value);
          target->location.end = value->location.end;
        }

        // Free the previous name and replace it with "[]=".
        yp_string_free(&target->as.call_node.name);
        yp_string_constant_init(&target->as.call_node.name, "[]=", 3);
        return target;
      }

      // If there are arguments on the call node, then it can't be a method
      // call ending with = or a local variable write, so it must be a
      // syntax error. In this case we'll fall through to our default
      // handling.
    }
    default:
      // In this case we have a node that we don't know how to convert into a
      // target. We need to treat it as an error. For now, we'll mark it as an
      // error and just skip right past it.
      yp_diagnostic_list_append(&parser->error_list, operator->start, operator->end, "Unexpected `='.");
      return target;
  }
}

// Parse a list of targets for assignment. This is used in the case of a for
// loop or a multi-assignment. For example, in the following code:
//
//     for foo, bar in baz
//         ^^^^^^^^
//
// The targets are `foo` and `bar`. This function will either return a single
// target node or a multi-target node.
static yp_node_t *
parse_targets(yp_parser_t *parser, yp_node_t *first_target, yp_binding_power_t binding_power) {
  yp_token_t operator = not_provided(parser);
  first_target = parse_target(parser, first_target, &operator, NULL);

  if (!match_type_p(parser, YP_TOKEN_COMMA)) {
    return first_target;
  }

  yp_location_t lparen_loc = { .start = parser->start, .end = parser->start };
  yp_location_t rparen_loc = lparen_loc;

  yp_node_t *multi_write = yp_node_multi_write_node_create(parser, &operator, NULL, &lparen_loc, &rparen_loc);
  yp_node_t *target;

  yp_node_list_append(parser, multi_write, &multi_write->as.multi_write_node.targets, first_target);
  bool has_splat = false;

  while (accept(parser, YP_TOKEN_COMMA)) {
    if (accept(parser, YP_TOKEN_USTAR)) {
      // Here we have a splat operator. It can have a name or be anonymous. It
      // can be the final target or be in the middle if there haven't been any
      // others yet.

      if (has_splat) {
        yp_diagnostic_list_append(&parser->error_list, parser->previous.start, parser->previous.end, "Multiple splats in multi-assignment.");
      }

      yp_token_t star_operator = parser->previous;
      yp_node_t *name = NULL;

      if (token_begins_expression_p(parser->current.type)) {
        yp_token_t operator = not_provided(parser);
        name = parse_expression(parser, binding_power, "Expected an expression after '*'.");
        name = parse_target(parser, name, &operator, NULL);
      }

      yp_node_t *splat = yp_node_splat_node_create(parser, &star_operator, name);
      yp_node_list_append(parser, multi_write, &multi_write->as.multi_write_node.targets, splat);
      has_splat = true;
    } else if (accept(parser, YP_TOKEN_PARENTHESIS_LEFT)) {
      // Here we have a parenthesized list of targets. We'll recurse down into
      // the parentheses by calling parse_targets again and then finish out the
      // node when it returns.

      yp_token_t lparen = parser->previous;
      yp_node_t *first_child_target = parse_expression(parser, YP_BINDING_POWER_STATEMENT, "Expected an expression after '('.");
      yp_node_t *child_target = parse_targets(parser, first_child_target, YP_BINDING_POWER_STATEMENT);

      expect(parser, YP_TOKEN_PARENTHESIS_RIGHT, "Expected an ')' after multi-assignment.");
      yp_token_t rparen = parser->previous;

      if (child_target->type == YP_NODE_MULTI_WRITE_NODE) {
        target = child_target;
        target->as.multi_write_node.lparen_loc = (yp_location_t) { .start = lparen.start, .end = lparen.end };
        target->as.multi_write_node.rparen_loc = (yp_location_t) { .start = rparen.start, .end = rparen.end };
      } else {
        yp_token_t operator = not_provided(parser);

        target = yp_node_multi_write_node_create(
          parser,
          &operator,
          NULL,
          &(yp_location_t) { .start = lparen.start, .end = lparen.end },
          &(yp_location_t) { .start = rparen.start, .end = rparen.end }
        );

        yp_node_list_append(parser, target, &target->as.multi_write_node.targets, child_target);
      }

      target->location.end = rparen.end;
      yp_node_list_append(parser, multi_write, &multi_write->as.multi_write_node.targets, target);
    } else {
      if (!token_begins_expression_p(parser->current.type) && !match_type_p(parser, YP_TOKEN_USTAR)) {
        // If we get here, then we have a trailing , in a multi write node. We
        // need to indicate this somehow in the tree, so we'll add an anonymous
        // splat.
        yp_node_t *splat = yp_node_splat_node_create(parser, &parser->previous, NULL);
        yp_node_list_append(parser, multi_write, &multi_write->as.multi_write_node.targets, splat);
        return multi_write;
      }

      target = parse_expression(parser, binding_power, "Expected another expression after ','.");
      target = parse_target(parser, target, &operator, NULL);

      yp_node_list_append(parser, multi_write, &multi_write->as.multi_write_node.targets, target);
    }
  }

  return multi_write;
}

// Parse a list of statements separated by newlines or semicolons.
static yp_node_t *
parse_statements(yp_parser_t *parser, yp_context_t context) {
  context_push(parser, context);
  yp_node_t *statements = yp_statements_node_create(parser);

  while (!context_terminator(context, &parser->current)) {
    // Ignore semicolon without statements before them
    if (accept(parser, YP_TOKEN_SEMICOLON) || accept(parser, YP_TOKEN_NEWLINE)) {
      continue;
    }

    yp_node_t *node = parse_expression(parser, YP_BINDING_POWER_STATEMENT, "Expected to be able to parse an expression.");
    yp_statements_node_body_append(statements, node);

    // If we're recovering from a syntax error, then we need to stop parsing the
    // statements now.
    if (parser->recovering) {
      // If this is the level of context where the recovery has happened, then
      // we can mark the parser as done recovering.
      if (context_terminator(context, &parser->current)) parser->recovering = false;
      break;
    }

    if (!accept_any(parser, 2, YP_TOKEN_NEWLINE, YP_TOKEN_SEMICOLON)) break;
  }

  context_pop(parser);
  return statements;
}

// Parse all of the elements of a hash.
static void
parse_assocs(yp_parser_t *parser, yp_node_t *node) {
  while (true) {
    yp_node_t *element;

    switch (parser->current.type) {
      case YP_TOKEN_STAR_STAR: {
        parser_lex(parser);

        yp_token_t operator = parser->previous;
        yp_node_t *value = parse_expression(parser, YP_BINDING_POWER_DEFINED, "Expected an expression after ** in hash.");

        element = yp_assoc_splat_node_create(parser, value, &operator);
        break;
      }
      case YP_TOKEN_LABEL: {
        parser_lex(parser);

        yp_token_t label = { .type = YP_TOKEN_LABEL, .start = parser->previous.start, .end = parser->previous.end - 1 };
        yp_token_t opening = not_provided(parser);
        yp_token_t closing = { .type = YP_TOKEN_LABEL_END, .start = label.end, .end = label.end + 1 };

        yp_node_t *key = yp_node_symbol_node_create_and_unescape(parser, &opening, &label, &closing);
        yp_token_t operator = not_provided(parser);
        yp_node_t *value = NULL;

        if (token_begins_expression_p(parser->current.type)) {
          value = parse_expression(parser, YP_BINDING_POWER_DEFINED, "Expected an expression after the label in hash.");
        }

        element = yp_assoc_node_create(parser, key, &operator, value);
        break;
      }
      default: {
        yp_node_t *key = parse_expression(parser, YP_BINDING_POWER_DEFINED, "Expected a key in the hash literal.");
        yp_token_t operator;

        if (yp_symbol_node_label_p(key)) {
          operator = not_provided(parser);
        } else {
          expect(parser, YP_TOKEN_EQUAL_GREATER, "Expected a => between the key and the value in the hash.");
          operator = parser->previous;
        }

        yp_node_t *value = parse_expression(parser, YP_BINDING_POWER_DEFINED, "Expected a value in the hash literal.");
        element = yp_assoc_node_create(parser, key, &operator, value);
        break;
      }
    }

    yp_node_list_append(parser, node, &node->as.hash_node.elements, element);

    // If there's no comma after the element, then we're done.
    if (!accept(parser, YP_TOKEN_COMMA)) return;

    // If the next element starts with a label or a **, then we know we have
    // another element in the hash, so we'll continue parsing.
    if (match_any_type_p(parser, 2, YP_TOKEN_STAR_STAR, YP_TOKEN_LABEL)) continue;

    // Otherwise we need to check if the subsequent token begins an expression.
    // If it does, then we'll continue parsing.
    if (token_begins_expression_p(parser->current.type)) continue;

    // Otherwise by default we will exit out of this loop.
    return;
  }
}

// Parse a list of arguments.
static void
parse_arguments(yp_parser_t *parser, yp_node_t *arguments, bool accepts_forwarding, yp_token_type_t terminator) {
  yp_binding_power_t binding_power = yp_binding_powers[parser->current.type].left;

  // First we need to check if the next token is one that could be the start of
  // an argument. If it's not, then we can just return.
  if (
    match_any_type_p(parser, 2, terminator, YP_TOKEN_EOF) ||
    (binding_power != YP_BINDING_POWER_UNSET && binding_power < YP_BINDING_POWER_RANGE) ||
    context_terminator(parser->current_context->context, &parser->current)
  ) {
    return;
  }

  bool parsed_bare_hash = false;
  bool parsed_block_argument = false;

  while (!match_type_p(parser, YP_TOKEN_EOF)) {
    if (parsed_block_argument) {
      yp_diagnostic_list_append(&parser->error_list, parser->current.start, parser->current.end, "Unexpected argument after block argument.");
    }

    yp_node_t *argument = NULL;

    switch (parser->current.type) {
      case YP_TOKEN_STAR_STAR:
      case YP_TOKEN_LABEL: {
        if (parsed_bare_hash) {
          yp_diagnostic_list_append(&parser->error_list, parser->current.start, parser->current.end, "Unexpected bare hash.");
        }

        yp_token_t opening = not_provided(parser);
        yp_token_t closing = not_provided(parser);
        argument = yp_node_hash_node_create(parser, &opening, &closing);

        if (!match_any_type_p(parser, 7, terminator, YP_TOKEN_NEWLINE, YP_TOKEN_SEMICOLON, YP_TOKEN_EOF, YP_TOKEN_BRACE_RIGHT, YP_TOKEN_KEYWORD_DO, YP_TOKEN_PARENTHESIS_RIGHT)) {
          parse_assocs(parser, argument);
        }

        parsed_bare_hash = true;
        break;
      }
      case YP_TOKEN_AMPERSAND: {
        parser_lex(parser);
        yp_token_t operator = parser->previous;
        yp_node_t *value = parse_expression(parser, YP_BINDING_POWER_DEFINED, "Expected to be able to parse an argument.");

        argument = yp_block_argument_node_create(parser, &operator, value);
        parsed_block_argument = true;
        break;
      }
      case YP_TOKEN_USTAR: {
        parser_lex(parser);
        yp_token_t operator = parser->previous;

        if (match_any_type_p(parser, 2, YP_TOKEN_PARENTHESIS_RIGHT, YP_TOKEN_COMMA)) {
          if (!yp_parser_local_p(parser, &parser->previous)) {
            yp_diagnostic_list_append(&parser->error_list, operator.start, operator.end, "unexpected * when parent method is not forwarding.");
          }

          argument = yp_node_splat_node_create(parser, &operator, NULL);
        } else {
          yp_node_t *expression = parse_expression(parser, YP_BINDING_POWER_DEFINED, "Expected an expression after '*' in argument.");

          if (parsed_bare_hash) {
            yp_diagnostic_list_append(&parser->error_list, operator.start, expression->location.end, "Unexpected splat argument after double splat.");
          }

          argument = yp_node_splat_node_create(parser, &operator, expression);
        }

        break;
      }
      case YP_TOKEN_UDOT_DOT_DOT: {
        if (accepts_forwarding) {
          parser_lex(parser);

          if (token_begins_expression_p(parser->current.type)) {
            // If the token begins an expression then this ... was not actually
            // argument forwarding but was instead a range.
            yp_token_t operator = parser->previous;
            yp_node_t *right = parse_expression(parser, YP_BINDING_POWER_RANGE, "Expected a value after the operator.");
            argument = yp_range_node_create(parser, NULL, &operator, right);
          } else {
            if (!yp_parser_local_p(parser, &parser->previous)) {
              yp_diagnostic_list_append(&parser->error_list, parser->previous.start, parser->previous.end, "unexpected ... when parent method is not forwarding.");
            }

            argument = yp_forwarding_arguments_node_create(parser, &parser->previous);
            break;
          }
        }

        // fallthrough
      }
      default: {
        if (argument == NULL) {
          argument = parse_expression(parser, YP_BINDING_POWER_DEFINED, "Expected to be able to parse an argument.");
        }

        if (yp_symbol_node_label_p(argument) || accept(parser, YP_TOKEN_EQUAL_GREATER)) {
          if (parsed_bare_hash) {
            yp_diagnostic_list_append(&parser->error_list, parser->previous.start, parser->previous.end, "Unexpected bare hash argument.");
          }

          yp_token_t operator;
          if (parser->previous.type == YP_TOKEN_EQUAL_GREATER) {
            operator = parser->previous;
          } else {
            operator = not_provided(parser);
          }

          yp_token_t opening = not_provided(parser);
          yp_token_t closing = not_provided(parser);
          yp_node_t *bare_hash = yp_node_hash_node_create(parser, &opening, &closing);

          // Finish parsing the one we are part way through
          yp_node_t *value = parse_expression(parser, YP_BINDING_POWER_DEFINED, "Expected a value in the hash literal.");

          argument = yp_assoc_node_create(parser, argument, &operator, value);
          yp_node_list_append(parser, bare_hash, &bare_hash->as.hash_node.elements, argument);
          argument = bare_hash;

          // Then parse more if we have a comma
          if (accept(parser, YP_TOKEN_COMMA) && (
            token_begins_expression_p(parser->current.type) ||
            match_any_type_p(parser, 2, YP_TOKEN_STAR_STAR, YP_TOKEN_LABEL)
          )) {
            parse_assocs(parser, argument);
          }

          parsed_bare_hash = true;
        }

        break;
      }
    }

    yp_arguments_node_arguments_append(arguments, argument);

    // If parsing the argument failed, we need to stop parsing arguments.
    if (argument->type == YP_NODE_MISSING_NODE || parser->recovering) break;

    // If the terminator of these arguments is not EOF, then we have a specific
    // token we're looking for. In that case we can accept a newline here
    // because it is not functioning as a statement terminator.
    if (terminator != YP_TOKEN_EOF) accept(parser, YP_TOKEN_NEWLINE);

    if (parser->previous.type == YP_TOKEN_COMMA && parsed_bare_hash) {
      // If we previously were on a comma and we just parsed a bare hash, then
      // we want to continue parsing arguments. This is because the comma was
      // grabbed up by the hash parser.
    } else {
      // If there is no comma at the end of the argument list then we're done
      // parsing arguments and can break out of this loop.
      if (!accept(parser, YP_TOKEN_COMMA)) break;
    }

    // If we hit the terminator, then that means we have a trailing comma so we
    // can accept that output as well.
    if (match_type_p(parser, terminator)) break;
  }
}

// Required parameters on method, block, and lambda declarations can be
// destructured using parentheses. This looks like:
//
//     def foo((bar, baz))
//     end
//
// It can recurse infinitely down, and splats are allowed to group arguments.
static yp_node_t *
parse_required_destructured_parameter(yp_parser_t *parser) {
  expect(parser, YP_TOKEN_PARENTHESIS_LEFT, "Expected '(' to start a required parameter.");

  yp_token_t opening = parser->previous;
  yp_node_t *node = yp_node_required_destructured_parameter_node_create(parser, &opening, &opening);
  bool parsed_splat;

  do {
    yp_node_t *param;

    if (node->as.required_destructured_parameter_node.parameters.size > 0 && match_type_p(parser, YP_TOKEN_PARENTHESIS_RIGHT)) {
      if (parsed_splat) {
        yp_diagnostic_list_append(&parser->error_list, parser->previous.start, parser->previous.end, "Unexpected splat after splat.");
      }

      param = yp_node_splat_node_create(parser, &parser->previous, NULL);
      yp_node_list_append(parser, node, &node->as.required_destructured_parameter_node.parameters, param);
      break;
    }

    if (match_type_p(parser, YP_TOKEN_PARENTHESIS_LEFT)) {
      param = parse_required_destructured_parameter(parser);
    } else if (accept(parser, YP_TOKEN_USTAR)) {
      if (parsed_splat) {
        yp_diagnostic_list_append(&parser->error_list, parser->previous.start, parser->previous.end, "Unexpected splat after splat.");
      }

      yp_token_t star = parser->previous;
      yp_node_t *value = NULL;

      if (accept(parser, YP_TOKEN_IDENTIFIER)) {
        yp_token_t name = parser->previous;
        value = yp_node_required_parameter_node_create(parser, &name);
        yp_parser_local_add(parser, &name);
      }

      param = yp_node_splat_node_create(parser, &star, value);
      parsed_splat = true;
    } else {
      expect(parser, YP_TOKEN_IDENTIFIER, "Expected an identifier for a required parameter.");
      yp_token_t name = parser->previous;

      param = yp_node_required_parameter_node_create(parser, &name);
      yp_parser_local_add(parser, &name);
    }

    yp_node_list_append(parser, node, &node->as.required_destructured_parameter_node.parameters, param);
  } while (accept(parser, YP_TOKEN_COMMA));

  expect(parser, YP_TOKEN_PARENTHESIS_RIGHT, "Expected ')' to end a required parameter.");
  node->as.required_destructured_parameter_node.closing = parser->previous;
  node->location.end = parser->previous.end;

  return node;
}

// Parse a list of parameters on a method definition.
static yp_node_t *
parse_parameters(
  yp_parser_t *parser,
  yp_binding_power_t binding_power,
  bool uses_parentheses,
  bool allows_trailing_comma
) {
  yp_node_t *params = yp_parameters_node_create(parser);

  do {
    switch (parser->current.type) {
      case YP_TOKEN_PARENTHESIS_LEFT: {
        yp_node_t *param = parse_required_destructured_parameter(parser);
        yp_parameters_node_requireds_append(params, param);
        break;
      }
      case YP_TOKEN_AMPERSAND: {
        parser_lex(parser);

        yp_token_t operator = parser->previous;
        yp_token_t name;

        if (accept(parser, YP_TOKEN_IDENTIFIER)) {
          name = parser->previous;
          yp_parser_local_add(parser, &name);
        } else {
          name = not_provided(parser);
        }

        yp_node_t *param = yp_block_parameter_node_create(parser, &name, &operator);
        yp_parameters_node_block_set(params, param);
        break;
      }
      case YP_TOKEN_UDOT_DOT_DOT: {
        parser_lex(parser);

        yp_parser_local_add(parser, &parser->previous);
        yp_node_t *param = yp_forwarding_parameter_node_create(parser, &parser->previous);
        yp_parameters_node_keyword_rest_set(params, param);
        break;
      }
      case YP_TOKEN_IDENTIFIER: {
        parser_lex(parser);

        yp_token_t name = parser->previous;
        yp_parser_local_add(parser, &name);

        if (accept(parser, YP_TOKEN_EQUAL)) {
          yp_token_t operator = parser->previous;
          yp_node_t *value = parse_expression(parser, binding_power, "Expected to find a default value for the parameter.");

          yp_node_t *param = yp_node_optional_parameter_node_create(parser, &name, &operator, value);
          yp_parameters_node_optionals_append(params, param);

          // If parsing the value of the parameter resulted in error recovery,
          // then we can put a missing node in its place and stop parsing the
          // parameters entirely now.
          if (parser->recovering) return params;
        } else {
          yp_node_t *param = yp_node_required_parameter_node_create(parser, &name);
          yp_parameters_node_requireds_append(params, param);
        }

        break;
      }
      case YP_TOKEN_LABEL: {
        parser_lex(parser);

        yp_token_t name = parser->previous;
        yp_token_t local = name;
        local.end -= 1;
        yp_parser_local_add(parser, &local);

        switch (parser->current.type) {
          case YP_TOKEN_COMMA:
          case YP_TOKEN_PARENTHESIS_RIGHT:
          case YP_TOKEN_PIPE: {
            yp_node_t *param = yp_node_keyword_parameter_node_create(parser, &name, NULL);
            yp_parameters_node_keywords_append(params, param);
            break;
          }
          case YP_TOKEN_SEMICOLON:
          case YP_TOKEN_NEWLINE: {
            if (uses_parentheses) {
              return params;
            }

            yp_node_t *param = yp_node_keyword_parameter_node_create(parser, &name, NULL);
            yp_parameters_node_keywords_append(params, param);
            break;
          }
          default: {
            yp_node_t *value = NULL;
            if (token_begins_expression_p(parser->current.type)) {
              value = parse_expression(parser, binding_power, "Expected to find a default value for the keyword parameter.");
            }

            yp_node_t *param = yp_node_keyword_parameter_node_create(parser, &name, value);
            yp_parameters_node_keywords_append(params, param);

            // If parsing the value of the parameter resulted in error recovery,
            // then we can put a missing node in its place and stop parsing the
            // parameters entirely now.
            if (parser->recovering) return params;
          }
        }

        break;
      }
      case YP_TOKEN_USTAR:
      case YP_TOKEN_STAR: {
        parser_lex(parser);

        yp_token_t operator = parser->previous;
        yp_token_t name;

        if (accept(parser, YP_TOKEN_IDENTIFIER)) {
          name = parser->previous;
          yp_parser_local_add(parser, &name);
        } else {
          name = not_provided(parser);
          yp_parser_local_add(parser, &operator);
        }

        yp_node_t *param = yp_node_rest_parameter_node_create(parser, &operator, &name);
        yp_parameters_node_rest_set(params, param);
        break;
      }
      case YP_TOKEN_STAR_STAR: {
        parser_lex(parser);

        yp_token_t operator = parser->previous;
        yp_node_t *param;

        if (accept(parser, YP_TOKEN_KEYWORD_NIL)) {
          param = yp_no_keywords_parameter_node_create(parser, &operator, &parser->previous);
        } else {
          yp_token_t name;

          if (accept(parser, YP_TOKEN_IDENTIFIER)) {
            name = parser->previous;
            yp_parser_local_add(parser, &name);
          } else {
            name = not_provided(parser);
          }

          param = yp_node_keyword_rest_parameter_node_create(parser, &operator, &name);
        }

        yp_parameters_node_keyword_rest_set(params, param);
        break;
      }
      case YP_TOKEN_CONSTANT:
        parser_lex(parser);
        yp_diagnostic_list_append(&parser->error_list, parser->previous.start, parser->previous.end, "Formal argument cannot be a constant");
        break;
      case YP_TOKEN_INSTANCE_VARIABLE:
        parser_lex(parser);
        yp_diagnostic_list_append(&parser->error_list, parser->previous.start, parser->previous.end, "Formal argument cannot be an instance variable");
        break;
      case YP_TOKEN_GLOBAL_VARIABLE:
        parser_lex(parser);
        yp_diagnostic_list_append(&parser->error_list, parser->previous.start, parser->previous.end, "Formal argument cannot be a global variable");
        break;
      case YP_TOKEN_CLASS_VARIABLE:
        parser_lex(parser);
        yp_diagnostic_list_append(&parser->error_list, parser->previous.start, parser->previous.end, "Formal argument cannot be a class variable");
        break;
      default:
        if (parser->previous.type == YP_TOKEN_COMMA) {
          if (allows_trailing_comma) {
            // If we get here, then we have a trailing comma in a block
            // parameter list. We need to create an anonymous rest parameter to
            // represent it.
            yp_token_t name = not_provided(parser);
            yp_node_t *param = yp_node_rest_parameter_node_create(parser, &parser->previous, &name);
            yp_parameters_node_rest_set(params, param);
          } else {
            yp_diagnostic_list_append(&parser->error_list, parser->previous.start, parser->previous.end, "Unexpected ','.");
          }
        }

        return params;
    }

    if (uses_parentheses) {
      accept(parser, YP_TOKEN_NEWLINE);
    }
  } while (accept(parser, YP_TOKEN_COMMA));

  return params;
}

// Parse any number of rescue clauses. This will form a linked list of if
// nodes pointing to each other from the top.
static inline void
parse_rescues(yp_parser_t *parser, yp_node_t *parent_node) {
  yp_node_t *current = NULL;

  while (accept(parser, YP_TOKEN_KEYWORD_RESCUE)) {
    yp_token_t rescue_keyword = parser->previous;

    yp_token_t equal_greater = not_provided(parser);
    yp_node_t *statements = yp_statements_node_create(parser);
    yp_node_t *rescue = yp_node_rescue_node_create(parser, &rescue_keyword, &equal_greater, NULL, statements, NULL);
    yp_node_destroy(parser, statements);

    switch (parser->current.type) {
      case YP_TOKEN_EQUAL_GREATER: {
        // Here we have an immediate => after the rescue keyword, in which case
        // we're going to have an empty list of exceptions to rescue (which
        // implies StandardError).
        parser_lex(parser);
        rescue->as.rescue_node.equal_greater = parser->previous;

        yp_node_t *node = parse_expression(parser, YP_BINDING_POWER_INDEX, "Expected an exception variable after `=>` in rescue statement.");
        yp_token_t operator = not_provided(parser);
        node = parse_target(parser, node, &operator, NULL);

        rescue->as.rescue_node.exception = node;
        break;
      }
      case YP_TOKEN_NEWLINE:
      case YP_TOKEN_SEMICOLON:
      case YP_TOKEN_KEYWORD_THEN:
        // Here we have a terminator for the rescue keyword, in which case we're
        // going to just continue on.
        break;
      default: {
        if (token_begins_expression_p(parser->current.type) || match_type_p(parser, YP_TOKEN_USTAR)) {
          // Here we have something that could be an exception expression, so
          // we'll attempt to parse it here and any others delimited by commas.

          do {
            yp_node_t *expression = parse_starred_expression(parser, YP_BINDING_POWER_DEFINED, "Expected to find a rescued expression.");
            yp_node_list_append(parser, rescue, &rescue->as.rescue_node.exceptions, expression);

            // If we hit a newline, then this is the end of the rescue expression. We
            // can continue on to parse the statements.
            if (match_any_type_p(parser, 3, YP_TOKEN_NEWLINE, YP_TOKEN_SEMICOLON, YP_TOKEN_KEYWORD_THEN)) break;

            // If we hit a `=>` then we're going to parse the exception variable. Once
            // we've done that, we'll break out of the loop and parse the statements.
            if (accept(parser, YP_TOKEN_EQUAL_GREATER)) {
              rescue->as.rescue_node.equal_greater = parser->previous;

              yp_node_t *node = parse_expression(parser, YP_BINDING_POWER_INDEX, "Expected an exception variable after `=>` in rescue statement.");
              yp_token_t operator = not_provided(parser);
              node = parse_target(parser, node, &operator, NULL);

              rescue->as.rescue_node.exception = node;
              break;
            }
          } while (accept(parser, YP_TOKEN_COMMA));
        }
      }
    }

    if (accept_any(parser, 2, YP_TOKEN_NEWLINE, YP_TOKEN_SEMICOLON)) {
      accept(parser, YP_TOKEN_KEYWORD_THEN);
    } else {
      expect(parser, YP_TOKEN_KEYWORD_THEN, "Expected a terminator after rescue clause.");
    }

    rescue->as.rescue_node.statements = parse_statements(parser, YP_CONTEXT_RESCUE);
    accept_any(parser, 2, YP_TOKEN_NEWLINE, YP_TOKEN_SEMICOLON);

    if (current == NULL) {
      yp_begin_node_rescue_clause_set(parent_node, rescue);
    } else {
      current->as.rescue_node.consequent = rescue;
    }

    current = rescue;
  }

  if (accept(parser, YP_TOKEN_KEYWORD_ELSE)) {
    yp_token_t else_keyword = parser->previous;
    accept_any(parser, 2, YP_TOKEN_NEWLINE, YP_TOKEN_SEMICOLON);

    yp_node_t *else_statements = parse_statements(parser, YP_CONTEXT_RESCUE_ELSE);
    accept_any(parser, 2, YP_TOKEN_NEWLINE, YP_TOKEN_SEMICOLON);

    yp_node_t *else_clause = yp_node_else_node_create(parser, &else_keyword, else_statements, &parser->previous);
    yp_begin_node_else_clause_set(parent_node, else_clause);
  }

  if (accept(parser, YP_TOKEN_KEYWORD_ENSURE)) {
    yp_token_t ensure_keyword = parser->previous;
    accept_any(parser, 2, YP_TOKEN_NEWLINE, YP_TOKEN_SEMICOLON);

    yp_node_t *ensure_statements = parse_statements(parser, YP_CONTEXT_ENSURE);
    accept_any(parser, 2, YP_TOKEN_NEWLINE, YP_TOKEN_SEMICOLON);

    yp_node_t *ensure_clause = yp_node_ensure_node_create(parser, &ensure_keyword, ensure_statements, &parser->current);
    yp_begin_node_ensure_clause_set(parent_node, ensure_clause);
  }

  if (parser->current.type == YP_TOKEN_KEYWORD_END) {
    yp_begin_node_end_keyword_set(parent_node, &parser->current);
  } else {
    yp_token_t end_keyword = (yp_token_t) { .type = YP_TOKEN_MISSING, .start = parser->previous.end, .end = parser->previous.end };
    yp_begin_node_end_keyword_set(parent_node, &end_keyword);
  }
}

static inline yp_node_t *
parse_rescues_as_begin(yp_parser_t *parser, yp_node_t *statements) {
  yp_token_t no_begin_token = not_provided(parser);
  yp_node_t *begin_node = yp_begin_node_create(parser, &no_begin_token, statements);
  parse_rescues(parser, begin_node);
  return begin_node;
}

// Parse a list of parameters and local on a block definition.
static yp_node_t *
parse_block_parameters(yp_parser_t *parser, bool allows_trailing_comma) {
  yp_node_t *parameters = parse_parameters(parser, YP_BINDING_POWER_INDEX, false, allows_trailing_comma);
  yp_node_t *block_parameters = yp_block_parameters_node_create(parser, parameters);

  if (accept(parser, YP_TOKEN_SEMICOLON)) {
    do {
      expect(parser, YP_TOKEN_IDENTIFIER, "Expected a local variable name.");
      yp_parser_local_add(parser, &parser->previous);
      yp_block_parameters_node_append_local(block_parameters, &parser->previous);
    } while (accept(parser, YP_TOKEN_COMMA));
  }

  return block_parameters;
}

// Parse a block.
static yp_node_t *
parse_block(yp_parser_t *parser) {
  yp_token_t opening = parser->previous;
  accept(parser, YP_TOKEN_NEWLINE);

<<<<<<< HEAD
  yp_accepts_block_stack_push(parser, true);
  yp_parser_scope_push(parser, false);
=======
  yp_state_stack_push(&parser->accepts_block_stack, true);
  yp_parser_scope_push(parser, &opening, false);
>>>>>>> 9abf949f
  yp_node_t *parameters = NULL;

  if (accept(parser, YP_TOKEN_PIPE)) {
    parameters = parse_block_parameters(parser, true);
    accept(parser, YP_TOKEN_NEWLINE);

    parser->command_start = true;
    expect(parser, YP_TOKEN_PIPE, "Expected block parameters to end with '|'.");
  }

  accept(parser, YP_TOKEN_NEWLINE);

  yp_node_t *statements = NULL;

  if (opening.type == YP_TOKEN_BRACE_LEFT) {
    if (parser->current.type != YP_TOKEN_BRACE_RIGHT) {
      statements = parse_statements(parser, YP_CONTEXT_BLOCK_BRACES);
    }

    expect(parser, YP_TOKEN_BRACE_RIGHT, "Expected block beginning with '{' to end with '}'.");
  } else {
    if (parser->current.type != YP_TOKEN_KEYWORD_END) {
      statements = parse_statements(parser, YP_CONTEXT_BLOCK_KEYWORDS);

      if (match_any_type_p(parser, 2, YP_TOKEN_KEYWORD_RESCUE, YP_TOKEN_KEYWORD_ENSURE)) {
        statements = parse_rescues_as_begin(parser, statements);
      }
    }

    expect(parser, YP_TOKEN_KEYWORD_END, "Expected block beginning with 'do' to end with 'end'.");
  }

  yp_node_t *scope = parser->current_scope->node;
  yp_parser_scope_pop(parser);
  yp_accepts_block_stack_pop(parser);
  return yp_block_node_create(parser, scope, &opening, parameters, statements, &parser->previous);
}

// Parse a list of arguments and their surrounding parentheses if they are
// present.
static void
parse_arguments_list(yp_parser_t *parser, yp_arguments_t *arguments, bool accepts_block) {
  if (accept(parser, YP_TOKEN_PARENTHESIS_LEFT)) {
    arguments->opening = parser->previous;

    if (accept(parser, YP_TOKEN_PARENTHESIS_RIGHT)) {
      arguments->closing = parser->previous;
    } else {
      arguments->arguments = yp_arguments_node_create(parser);

      yp_accepts_block_stack_push(parser, true);
      parse_arguments(parser, arguments->arguments, true, YP_TOKEN_PARENTHESIS_RIGHT);
      expect(parser, YP_TOKEN_PARENTHESIS_RIGHT, "Expected a ')' to close the argument list.");
      yp_accepts_block_stack_pop(parser);

      arguments->closing = parser->previous;
    }
  } else if ((token_begins_expression_p(parser->current.type) || match_type_p(parser, YP_TOKEN_USTAR)) && !match_type_p(parser, YP_TOKEN_BRACE_LEFT)) {
    yp_accepts_block_stack_push(parser, false);

    // If we get here, then the subsequent token cannot be used as an infix
    // operator. In this case we assume the subsequent token is part of an
    // argument to this method call.
    arguments->arguments = yp_arguments_node_create(parser);
    parse_arguments(parser, arguments->arguments, true, YP_TOKEN_EOF);

    yp_accepts_block_stack_pop(parser);
  }

  // If we're at the end of the arguments, we can now check if there is a block
  // node that starts with a {. If there is, then we can parse it and add it to
  // the arguments.
  if (accepts_block) {
    if (accept(parser, YP_TOKEN_BRACE_LEFT)) {
      arguments->block = parse_block(parser);
    } else if (yp_accepts_block_stack_p(parser) && accept(parser, YP_TOKEN_KEYWORD_DO)) {
      arguments->block = parse_block(parser);
    }
  }
}

static inline yp_node_t *
parse_conditional(yp_parser_t *parser, yp_context_t context) {
  yp_token_t keyword = parser->previous;

  context_push(parser, YP_CONTEXT_PREDICATE);
  yp_node_t *predicate = parse_expression(parser, YP_BINDING_POWER_COMPOSITION, "Expected to find a predicate for the conditional.");

  // Predicates are closed by a term, a "then", or a term and then a "then".
  accept_any(parser, 2, YP_TOKEN_NEWLINE, YP_TOKEN_SEMICOLON);
  accept(parser, YP_TOKEN_KEYWORD_THEN);

  context_pop(parser);

  yp_node_t *statements = parse_statements(parser, context);
  accept_any(parser, 2, YP_TOKEN_NEWLINE, YP_TOKEN_SEMICOLON);

  yp_token_t end_keyword = not_provided(parser);

  yp_node_t *parent;
  switch (context) {
    case YP_CONTEXT_IF:
      parent = yp_node_if_node_create(parser, &keyword, predicate, statements, NULL, &end_keyword);
      break;
    case YP_CONTEXT_UNLESS:
      parent = yp_node_unless_node_create(parser, &keyword, predicate, statements, NULL, &end_keyword);
      break;
    default:
      // Should not be able to reach here.
      parent = NULL;
      break;
  }

  yp_node_t *current = parent;

  // Parse any number of elsif clauses. This will form a linked list of if
  // nodes pointing to each other from the top.
  while (accept(parser, YP_TOKEN_KEYWORD_ELSIF)) {
    yp_token_t elsif_keyword = parser->previous;
    yp_node_t *predicate = parse_expression(parser, YP_BINDING_POWER_COMPOSITION, "Expected to find a predicate for the elsif clause.");

    // Predicates are closed by a term, a "then", or a term and then a "then".
    accept_any(parser, 2, YP_TOKEN_NEWLINE, YP_TOKEN_SEMICOLON);
    accept(parser, YP_TOKEN_KEYWORD_THEN);

    yp_node_t *statements = parse_statements(parser, YP_CONTEXT_ELSIF);
    accept_any(parser, 2, YP_TOKEN_NEWLINE, YP_TOKEN_SEMICOLON);

    yp_node_t *elsif = yp_node_if_node_create(parser, &elsif_keyword, predicate, statements, NULL, &end_keyword);
    current->as.if_node.consequent = elsif;
    current = elsif;
  }

  switch (parser->current.type) {
    case YP_TOKEN_KEYWORD_ELSE: {
      parser_lex(parser);
      yp_token_t else_keyword = parser->previous;
      yp_node_t *else_statements = parse_statements(parser, YP_CONTEXT_ELSE);

      accept_any(parser, 2, YP_TOKEN_NEWLINE, YP_TOKEN_SEMICOLON);
      expect(parser, YP_TOKEN_KEYWORD_END, "Expected `end` to close `else` clause.");

      yp_node_t *else_node = yp_node_else_node_create(parser, &else_keyword, else_statements, &parser->previous);
      current->as.if_node.consequent = else_node;
      parent->as.if_node.end_keyword = parser->previous;
      break;
    }
    case YP_TOKEN_KEYWORD_END: {
      parser_lex(parser);
      parent->as.if_node.end_keyword = parser->previous;
      break;
    }
    default:
      expect(parser, YP_TOKEN_KEYWORD_END, "Expected `end` to close `if` statement.");
      parent->as.if_node.end_keyword = parser->previous;
      break;
  }

  return parent;
}

// This macro allows you to define a case statement for all of the keywords.
// It's meant to be used in a switch statement.
#define YP_CASE_KEYWORD YP_TOKEN_KEYWORD___LINE__: case YP_TOKEN_KEYWORD___FILE__: case YP_TOKEN_KEYWORD_ALIAS: \
  case YP_TOKEN_KEYWORD_AND: case YP_TOKEN_KEYWORD_BEGIN: case YP_TOKEN_KEYWORD_BEGIN_UPCASE: \
  case YP_TOKEN_KEYWORD_BREAK: case YP_TOKEN_KEYWORD_CASE: case YP_TOKEN_KEYWORD_CLASS: case YP_TOKEN_KEYWORD_DEF: \
  case YP_TOKEN_KEYWORD_DEFINED: case YP_TOKEN_KEYWORD_DO: case YP_TOKEN_KEYWORD_DO_LOOP: case YP_TOKEN_KEYWORD_ELSE: \
  case YP_TOKEN_KEYWORD_ELSIF: case YP_TOKEN_KEYWORD_END: case YP_TOKEN_KEYWORD_END_UPCASE: \
  case YP_TOKEN_KEYWORD_ENSURE: case YP_TOKEN_KEYWORD_FALSE: case YP_TOKEN_KEYWORD_FOR: case YP_TOKEN_KEYWORD_IF: \
  case YP_TOKEN_KEYWORD_IN: case YP_TOKEN_KEYWORD_MODULE: case YP_TOKEN_KEYWORD_NEXT: case YP_TOKEN_KEYWORD_NIL: \
  case YP_TOKEN_KEYWORD_NOT: case YP_TOKEN_KEYWORD_OR: case YP_TOKEN_KEYWORD_REDO: case YP_TOKEN_KEYWORD_RESCUE: \
  case YP_TOKEN_KEYWORD_RETRY: case YP_TOKEN_KEYWORD_RETURN: case YP_TOKEN_KEYWORD_SELF: case YP_TOKEN_KEYWORD_SUPER: \
  case YP_TOKEN_KEYWORD_THEN: case YP_TOKEN_KEYWORD_TRUE: case YP_TOKEN_KEYWORD_UNDEF: case YP_TOKEN_KEYWORD_UNLESS: \
  case YP_TOKEN_KEYWORD_UNTIL: case YP_TOKEN_KEYWORD_WHEN: case YP_TOKEN_KEYWORD_WHILE: case YP_TOKEN_KEYWORD_YIELD

// This macro allows you to define a case statement for all of the operators.
// It's meant to be used in a switch statement.
#define YP_CASE_OPERATOR YP_TOKEN_AMPERSAND: case YP_TOKEN_BACKTICK: case YP_TOKEN_BANG_EQUAL: \
  case YP_TOKEN_BANG_TILDE: case YP_TOKEN_BANG: case YP_TOKEN_BRACKET_LEFT_RIGHT_EQUAL: \
  case YP_TOKEN_BRACKET_LEFT_RIGHT: case YP_TOKEN_CARET: case YP_TOKEN_EQUAL_EQUAL_EQUAL: case YP_TOKEN_EQUAL_EQUAL: \
  case YP_TOKEN_EQUAL_TILDE: case YP_TOKEN_GREATER_EQUAL: case YP_TOKEN_GREATER_GREATER: case YP_TOKEN_GREATER: \
  case YP_TOKEN_LESS_EQUAL_GREATER: case YP_TOKEN_LESS_EQUAL: case YP_TOKEN_LESS_LESS: case YP_TOKEN_LESS: \
  case YP_TOKEN_MINUS: case YP_TOKEN_PERCENT: case YP_TOKEN_PIPE: case YP_TOKEN_PLUS: case YP_TOKEN_SLASH: \
  case YP_TOKEN_STAR_STAR: case YP_TOKEN_STAR: case YP_TOKEN_TILDE: case YP_TOKEN_UMINUS: case YP_TOKEN_UPLUS: \
  case YP_TOKEN_USTAR

// This macro allows you to define a case statement for all of the token types
// that represent the beginning of nodes that are "primitives" in a pattern
// matching expression.
#define YP_CASE_PRIMITIVE YP_TOKEN_INTEGER: case YP_TOKEN_FLOAT: case YP_TOKEN_RATIONAL_NUMBER: \
  case YP_TOKEN_IMAGINARY_NUMBER: case YP_TOKEN_SYMBOL_BEGIN: case YP_TOKEN_REGEXP_BEGIN: case YP_TOKEN_BACKTICK: \
  case YP_TOKEN_PERCENT_LOWER_X: case YP_TOKEN_PERCENT_LOWER_I: case YP_TOKEN_PERCENT_LOWER_W: \
  case YP_TOKEN_PERCENT_UPPER_I: case YP_TOKEN_PERCENT_UPPER_W: case YP_TOKEN_STRING_BEGIN: case YP_TOKEN_KEYWORD_NIL: \
  case YP_TOKEN_KEYWORD_SELF: case YP_TOKEN_KEYWORD_TRUE: case YP_TOKEN_KEYWORD_FALSE: case YP_TOKEN_KEYWORD___FILE__: \
  case YP_TOKEN_KEYWORD___LINE__: case YP_TOKEN_KEYWORD___ENCODING__: case YP_TOKEN_MINUS_GREATER

// This macro allows you to define a case statement for all of the token types
// that could begin a parameter.
#define YP_CASE_PARAMETER YP_TOKEN_AMPERSAND: case YP_TOKEN_UDOT_DOT_DOT: case YP_TOKEN_IDENTIFIER: \
  case YP_TOKEN_LABEL: case YP_TOKEN_USTAR: case YP_TOKEN_STAR: case YP_TOKEN_STAR_STAR: case YP_TOKEN_CONSTANT: \
  case YP_TOKEN_INSTANCE_VARIABLE: case YP_TOKEN_GLOBAL_VARIABLE: case YP_TOKEN_CLASS_VARIABLE

// This macro allows you to define a case statement for all of the nodes that
// can be transformed into write targets.
#define YP_CASE_WRITABLE YP_NODE_CLASS_VARIABLE_READ_NODE: case YP_NODE_CONSTANT_PATH_NODE: \
  case YP_NODE_CONSTANT_READ_NODE: case YP_NODE_GLOBAL_VARIABLE_READ_NODE: case YP_NODE_LOCAL_VARIABLE_READ_NODE: \
  case YP_NODE_INSTANCE_VARIABLE_READ_NODE: case YP_NODE_MULTI_WRITE_NODE

// Parse a node that is part of a string. If the subsequent tokens cannot be
// parsed as a string part, then NULL is returned.
static yp_node_t *
parse_string_part(yp_parser_t *parser) {
  switch (parser->current.type) {
    // Here the lexer has returned to us plain string content. In this case
    // we'll create a string node that has no opening or closing and return that
    // as the part. These kinds of parts look like:
    //
    //     "aaa #{bbb} #@ccc ddd"
    //      ^^^^      ^     ^^^^
    case YP_TOKEN_STRING_CONTENT: {
      parser_lex(parser);

      yp_token_t opening = not_provided(parser);
      yp_token_t closing = not_provided(parser);

      return yp_node_string_node_create_and_unescape(parser, &opening, &parser->previous, &closing, YP_UNESCAPE_ALL);
    }
    // Here the lexer has returned the beginning of an embedded expression. In
    // that case we'll parse the inner statements and return that as the part.
    // These kinds of parts look like:
    //
    //     "aaa #{bbb} #@ccc ddd"
    //          ^^^^^^
    case YP_TOKEN_EMBEXPR_BEGIN: {
      yp_lex_state_t state = parser->lex_state;
      int brace_nesting = parser->brace_nesting;

      parser->brace_nesting = 0;
      lex_state_set(parser, YP_LEX_STATE_BEG);
      yp_accepts_block_stack_push(parser, true);
      parser_lex(parser);

      yp_token_t opening = parser->previous;
      yp_node_t *statements = parse_statements(parser, YP_CONTEXT_EMBEXPR);
      yp_accepts_block_stack_pop(parser);

      parser->brace_nesting = brace_nesting;
      lex_state_set(parser, state);

      expect(parser, YP_TOKEN_EMBEXPR_END, "Expected a closing delimiter for an embedded expression.");
      yp_token_t closing = parser->previous;

      return yp_node_string_interpolated_node_create(parser, &opening, statements, &closing);
    }
    // Here the lexer has returned the beginning of an embedded variable. In
    // that case we'll parse the variable and create an appropriate node for it
    // and then return that node. These kinds of parts look like:
    //
    //     "aaa #{bbb} #@ccc ddd"
    //                 ^^^^^
    case YP_TOKEN_EMBVAR: {
      lex_state_set(parser, YP_LEX_STATE_BEG);
      parser_lex(parser);

      switch (parser->current.type) {
        // In this case a global variable is being interpolated. We'll create
        // a global variable read node.
        case YP_TOKEN_BACK_REFERENCE:
        case YP_TOKEN_GLOBAL_VARIABLE:
        case YP_TOKEN_NTH_REFERENCE:
          parser_lex(parser);
          return yp_node_global_variable_read_node_create(parser, &parser->previous);
        // In this case an instance variable is being interpolated. We'll
        // create an instance variable read node.
        case YP_TOKEN_INSTANCE_VARIABLE:
          parser_lex(parser);
          return yp_instance_variable_read_node_create(parser, &parser->previous);
        // In this case a class variable is being interpolated. We'll create a
        // class variable read node.
        case YP_TOKEN_CLASS_VARIABLE:
          parser_lex(parser);
          return yp_class_variable_read_node_create(parser, &parser->previous);
        // We can hit here if we got an invalid token. In that case we'll not
        // attempt to lex this token and instead just return a missing node.
        default:
          expect(parser, YP_TOKEN_IDENTIFIER, "Expected a valid embedded variable.");

          return yp_node_missing_node_create(parser, &(yp_location_t) {
            .start = parser->current.start,
            .end = parser->current.end
          });
      }
    }
    default:
      parser_lex(parser);
      yp_diagnostic_list_append(&parser->error_list, parser->previous.start, parser->previous.end, "Could not understand string part");
      return NULL;
  }
}

static yp_node_t *
parse_symbol(yp_parser_t *parser, yp_lex_mode_t *lex_mode, yp_lex_state_t next_state) {
  yp_token_t opening = parser->previous;

  if (lex_mode->mode != YP_LEX_STRING) {
    if (next_state != YP_LEX_STATE_NONE) {
      lex_state_set(parser, next_state);
    }
    yp_token_t symbol;

    switch (parser->current.type) {
      case YP_TOKEN_IDENTIFIER:
      case YP_TOKEN_CONSTANT:
      case YP_TOKEN_INSTANCE_VARIABLE:
      case YP_TOKEN_CLASS_VARIABLE:
      case YP_TOKEN_GLOBAL_VARIABLE:
      case YP_TOKEN_NTH_REFERENCE:
      case YP_TOKEN_BACK_REFERENCE:
      case YP_CASE_KEYWORD:
        parser_lex(parser);
        symbol = parser->previous;
        break;
      case YP_CASE_OPERATOR:
        lex_state_set(parser, next_state == YP_LEX_STATE_NONE ? YP_LEX_STATE_ENDFN : next_state);
        parser_lex(parser);
        symbol = parser->previous;
        break;
      default:
        expect(parser, YP_TOKEN_IDENTIFIER, "Expected symbol.");
        symbol = parser->previous;
        break;
    }

    yp_token_t closing = not_provided(parser);
    return yp_node_symbol_node_create_and_unescape(parser, &opening, &symbol, &closing);
  }

  // If we weren't in a string in the previous check then we have to be now.
  assert(lex_mode->mode == YP_LEX_STRING);

  if (lex_mode->as.string.interpolation) {
    yp_node_t *interpolated = yp_node_interpolated_symbol_node_create(parser, &opening, &opening);

    while (!match_any_type_p(parser, 2, YP_TOKEN_STRING_END, YP_TOKEN_EOF)) {
      yp_node_t *part = parse_string_part(parser);
      if (part != NULL) {
        yp_node_list_append(parser, interpolated, &interpolated->as.interpolated_symbol_node.parts, part);
      }
    }

    if (next_state != YP_LEX_STATE_NONE) {
      lex_state_set(parser, next_state);
    }
    expect(parser, YP_TOKEN_STRING_END, "Expected a closing delimiter for an interpolated symbol.");

    interpolated->as.interpolated_symbol_node.closing = parser->previous;
    return interpolated;
  }

  yp_token_t content;
  if (accept(parser, YP_TOKEN_STRING_CONTENT)) {
    content = parser->previous;
  } else {
    content = (yp_token_t) { .type = YP_TOKEN_STRING_CONTENT, .start = parser->previous.end, .end = parser->previous.end };
  }

  if (next_state != YP_LEX_STATE_NONE) {
    lex_state_set(parser, next_state);
  }
  expect(parser, YP_TOKEN_STRING_END, "Expected a closing delimiter for a dynamic symbol.");

  return yp_node_symbol_node_create_and_unescape(parser, &opening, &content, &parser->previous);
}

// Parse an argument to undef which can either be a bare word, a
// symbol, or an interpolated symbol.
static inline yp_node_t *
parse_undef_argument(yp_parser_t *parser) {
  switch (parser->current.type) {
    case YP_CASE_OPERATOR:
    case YP_CASE_KEYWORD:
    case YP_TOKEN_IDENTIFIER: {
      parser_lex(parser);

      yp_token_t opening = not_provided(parser);
      yp_token_t closing = not_provided(parser);

      return yp_node_symbol_node_create_and_unescape(parser, &opening, &parser->previous, &closing);
    }
    case YP_TOKEN_SYMBOL_BEGIN: {
      yp_lex_mode_t *lex_mode = parser->lex_modes.current;
      parser_lex(parser);
      return parse_symbol(parser, lex_mode, YP_LEX_STATE_NONE);
    }
    default:
      yp_diagnostic_list_append(&parser->error_list, parser->current.start, parser->current.end, "Expected a bare word or symbol argument.");

      return yp_node_missing_node_create(parser, &(yp_location_t) {
        .start = parser->current.start,
        .end = parser->current.end,
      });
  }
}

// Parse an argument to alias which can either be a bare word, a symbol, an
// interpolated symbol or a global variable. If this is the first argument, then
// we need to set the lex state to YP_LEX_STATE_FNAME | YP_LEX_STATE_FITEM
// between the first and second arguments.
static inline yp_node_t *
parse_alias_argument(yp_parser_t *parser, bool first) {
  switch (parser->current.type) {
    case YP_CASE_OPERATOR:
    case YP_CASE_KEYWORD:
    case YP_TOKEN_IDENTIFIER: {
      if (first) {
        lex_state_set(parser, YP_LEX_STATE_FNAME | YP_LEX_STATE_FITEM);
      }

      parser_lex(parser);
      yp_token_t opening = not_provided(parser);
      yp_token_t closing = not_provided(parser);

      return yp_node_symbol_node_create_and_unescape(parser, &opening, &parser->previous, &closing);
    }
    case YP_TOKEN_SYMBOL_BEGIN: {
      yp_lex_mode_t *lex_mode = parser->lex_modes.current;
      parser_lex(parser);

      return parse_symbol(parser, lex_mode, first ? YP_LEX_STATE_FNAME | YP_LEX_STATE_FITEM : YP_LEX_STATE_NONE);
    }
    case YP_TOKEN_BACK_REFERENCE:
    case YP_TOKEN_NTH_REFERENCE:
    case YP_TOKEN_GLOBAL_VARIABLE: {
      if (first) {
        lex_state_set(parser, YP_LEX_STATE_FNAME | YP_LEX_STATE_FITEM);
      }

      parser_lex(parser);
      return yp_node_global_variable_read_node_create(parser, &parser->previous);
    }
    default:
      yp_diagnostic_list_append(&parser->error_list, parser->current.start, parser->current.end, "Expected a bare word, symbol or global variable argument.");

      return yp_node_missing_node_create(parser, &(yp_location_t) {
        .start = parser->current.start,
        .end = parser->current.end
      });
  }
}

// Parse an identifier into either a local variable read or a call.
static yp_node_t *
parse_vcall(yp_parser_t *parser) {
  if (
    (parser->current.type != YP_TOKEN_PARENTHESIS_LEFT) &&
    (parser->previous.end[-1] != '!') &&
    (parser->previous.end[-1] != '?') &&
    yp_parser_local_p(parser, &parser->previous)
  ) {
    return yp_local_variable_read_node_create(parser, &parser->previous);
  }

  return yp_call_node_vcall_create(parser, &parser->previous);
}

static yp_node_t *
parse_identifier(yp_parser_t *parser) {
  yp_node_t *node = parse_vcall(parser);

  if (node->type == YP_NODE_CALL_NODE) {
    yp_arguments_t arguments = yp_arguments(parser);
    parse_arguments_list(parser, &arguments, true);

    node->as.call_node.opening = arguments.opening;
    node->as.call_node.arguments = arguments.arguments;
    node->as.call_node.closing = arguments.closing;
    node->as.call_node.block = arguments.block;

    if (arguments.block != NULL) {
      node->location.end = arguments.block->location.end;
    } else if (arguments.closing.type == YP_TOKEN_NOT_PROVIDED) {
      node->location.end = node->as.call_node.message.end;
    } else {
      node->location.end = arguments.closing.end;
    }
  }

  return node;
}

static inline yp_token_t
parse_method_definition_name(yp_parser_t *parser) {
  switch (parser->current.type) {
    case YP_CASE_KEYWORD:
    case YP_TOKEN_CONSTANT:
    case YP_TOKEN_IDENTIFIER:
      parser_lex(parser);
      return parser->previous;
    case YP_CASE_OPERATOR:
      lex_state_set(parser, YP_LEX_STATE_ENDFN);
      parser_lex(parser);
      return parser->previous;
    default:
      return not_provided(parser);
  }
}

/*
p_expr                   -> array pattern
p_expr ','               -> array pattern
p_expr ',' p_args        -> array pattern
p_args_tail              -> array pattern
p_find                   -> find pattern
p_kwargs                 -> hash pattern

p_expr -> p_expr '=>' tIDENTIFIER
p_expr -> p_expr '|' p_expr_basic

p_expr_basic -> p_value
p_expr_basic -> tIDENTIFIER
p_expr_basic -> '[' ']'
p_expr_basic -> '[' p_args ']'
p_expr_basic -> '[' p_find ']'
p_expr_basic -> '{' '}'
p_expr_basic -> '{' p_kwargs '}'
p_expr_basic -> '(' p_expr ')'

p_expr_basic -> p_const '(' ')'
p_expr_basic -> p_const '(' p_args ')'
p_expr_basic -> p_const '(' p_find ')'
p_expr_basic -> p_const '(' p_kwargs ')'
p_expr_basic -> p_const '[' ']'
p_expr_basic -> p_const '[' p_args ']'
p_expr_basic -> p_const '[' p_find ']'
p_expr_basic -> p_const '[' p_kwargs ']'

p_args -> comma separated p_expr, optional splat, optional comma separated p_expr
p_find -> splat, comma separated p_expr, splat
p_kwargs -> comma separated p_kwarg, optional keyword splat
p_kwarg -> label then p_expr

p_const -> constant path

p_value -> p_primitive
p_value -> p_primitive '..' p_primitive
p_value -> p_primitive '...' p_primitive
p_value -> p_primitive '..'
p_value -> p_primitive '...'
p_value -> '..' p_primitive
p_value -> '...' p_primitive
p_value -> pinned variable
p_value -> pinned expression
p_value -> p_const
*/

// Parse a pattern expression.
static yp_node_t *
parse_pattern(yp_parser_t *parser, bool root_pattern, const char *message) {
  switch (parser->current.type) {
    case YP_TOKEN_IDENTIFIER: {
      parser_lex(parser);
      yp_parser_local_add(parser, &parser->previous);
      return yp_local_variable_write_node_create(parser, &parser->previous);
    }
    case YP_TOKEN_UDOT_DOT:
    case YP_TOKEN_UDOT_DOT_DOT: {
      yp_token_t operator = parser->current;
      parser_lex(parser);

      // Since we have a unary range operator, we need to parse the subsequent
      // expression as the right side of the range.
      switch (parser->current.type) {
        case YP_CASE_PRIMITIVE: {
          yp_node_t *right = parse_expression(parser, YP_BINDING_POWER_MAX, "Expected an expression after the range operator.");
          return yp_range_node_create(parser, NULL, &operator, right);
        }
        default: {
          yp_diagnostic_list_append(&parser->error_list, operator.start, operator.end, "Expected an expression after the range operator.");

          yp_node_t *right = yp_node_missing_node_create(parser, &(yp_location_t) { .start = operator.start, .end = operator.end });
          return yp_range_node_create(parser, NULL, &operator, right);
        }
      }
    }
    case YP_CASE_PRIMITIVE: {
      yp_node_t *node = parse_expression(parser, YP_BINDING_POWER_MAX, message);

      // Now that we have a primitive, we need to check if it's part of a range.
      if (accept_any(parser, 2, YP_TOKEN_DOT_DOT, YP_TOKEN_DOT_DOT_DOT)) {
        yp_token_t operator = parser->previous;

        // Now that we have the operator, we need to check if this is followed
        // by another expression. If it is, then we will create a full range
        // node. Otherwise, we'll create an endless range.
        switch (parser->current.type) {
          case YP_CASE_PRIMITIVE: {
            yp_node_t *right = parse_expression(parser, YP_BINDING_POWER_MAX, "Expected an expression after the range operator.");
            return yp_range_node_create(parser, node, &operator, right);
          }
          default:
            return yp_range_node_create(parser, node, &operator, NULL);
        }
      }

      return node;
    }
    case YP_TOKEN_CARET: {
      parser_lex(parser);
      yp_token_t operator = parser->previous;

      // At this point we have a pin operator. We need to check the subsequent
      // expression to determine if it's a variable or an expression.
      switch (parser->current.type) {
        case YP_TOKEN_IDENTIFIER: {
          parser_lex(parser);
          yp_node_t *variable = yp_local_variable_read_node_create(parser, &parser->previous);

          return yp_pinned_variable_node_create(parser, &operator, variable);
        }
        case YP_TOKEN_INSTANCE_VARIABLE: {
          parser_lex(parser);
          yp_node_t *variable = yp_instance_variable_read_node_create(parser, &parser->previous);

          return yp_pinned_variable_node_create(parser, &operator, variable);
        }
        case YP_TOKEN_CLASS_VARIABLE: {
          parser_lex(parser);
          yp_node_t *variable = yp_class_variable_read_node_create(parser, &parser->previous);

          return yp_pinned_variable_node_create(parser, &operator, variable);
        }
        case YP_TOKEN_GLOBAL_VARIABLE:
        case YP_TOKEN_NTH_REFERENCE:
        case YP_TOKEN_BACK_REFERENCE: {
          parser_lex(parser);
          yp_node_t *variable = yp_node_global_variable_read_node_create(parser, &parser->previous);

          return yp_pinned_variable_node_create(parser, &operator, variable);
        }
        default: {
          // If we get here, then we have a pin operator followed by something
          // not understood. We'll create a missing node and return that.
          yp_diagnostic_list_append(&parser->error_list, operator.start, operator.end, "Expected a variable after the pin operator.");
          yp_node_t *variable = yp_node_missing_node_create(parser, &(yp_location_t) { .start = operator.start, .end = operator.end });

          return yp_pinned_variable_node_create(parser, &operator, variable);
        }
      }
    }
    default:
      yp_diagnostic_list_append(&parser->error_list, parser->current.start, parser->current.end, message);

      return yp_node_missing_node_create(parser, &(yp_location_t) {
        .start = parser->current.start,
        .end = parser->current.end
      });
  }
}

// Parse an expression that begins with the previous node that we just lexed.
static inline yp_node_t *
parse_expression_prefix(yp_parser_t *parser, yp_binding_power_t binding_power) {
  yp_lex_mode_t *lex_mode = parser->lex_modes.current;

  switch (parser->current.type) {
    case YP_TOKEN_BRACKET_LEFT_ARRAY: {
      parser_lex(parser);

      yp_token_t opening = parser->previous;
      yp_node_t *array = yp_array_node_create(parser, &opening, &opening);

      bool parsed_bare_hash = false;

      while (!match_any_type_p(parser, 2, YP_TOKEN_BRACKET_RIGHT, YP_TOKEN_EOF)) {
        // Handle the case where we don't have a comma and we have a newline followed by a right bracket.
        if (accept(parser, YP_TOKEN_NEWLINE) && match_type_p(parser, YP_TOKEN_BRACKET_RIGHT)) {
          break;
        }

        if (yp_array_node_size(array) != 0) {
          expect(parser, YP_TOKEN_COMMA, "Expected a separator for the elements in an array.");
        }

        // If we have a right bracket immediately following a comma, this is
        // allowed since it's a trailing comma. In this case we can break out of
        // the loop.
        if (match_type_p(parser, YP_TOKEN_BRACKET_RIGHT)) break;

        yp_node_t *element;

        if (accept(parser, YP_TOKEN_USTAR)) {
          yp_node_t *expression = parse_expression(parser, YP_BINDING_POWER_DEFINED, "Expected an expression after '*' in the array.");
          element = yp_node_splat_node_create(parser, &parser->previous, expression);
        } else if (match_any_type_p(parser, 2, YP_TOKEN_LABEL, YP_TOKEN_STAR_STAR)) {
          if (parsed_bare_hash) {
            yp_diagnostic_list_append(&parser->error_list, parser->current.start, parser->current.end, "Unexpected bare hash.");
          }

          yp_token_t opening = not_provided(parser);
          yp_token_t closing = not_provided(parser);
          element = yp_node_hash_node_create(parser, &opening, &closing);

          if (!match_any_type_p(parser, 8, YP_TOKEN_EOF, YP_TOKEN_NEWLINE, YP_TOKEN_SEMICOLON, YP_TOKEN_EOF, YP_TOKEN_BRACE_RIGHT, YP_TOKEN_BRACKET_RIGHT, YP_TOKEN_KEYWORD_DO, YP_TOKEN_PARENTHESIS_RIGHT)) {
            parse_assocs(parser, element);
          }

          parsed_bare_hash = true;
        } else {
          element = parse_expression(parser, YP_BINDING_POWER_DEFINED, "Expected an element for the array.");

          if (yp_symbol_node_label_p(element) || accept(parser, YP_TOKEN_EQUAL_GREATER)) {
            if (parsed_bare_hash) {
              yp_diagnostic_list_append(&parser->error_list, parser->previous.start, parser->previous.end, "Unexpected bare hash.");
            }

            yp_token_t opening = not_provided(parser);
            yp_token_t closing = not_provided(parser);
            yp_node_t *hash = yp_node_hash_node_create(parser, &opening, &closing);

            yp_token_t operator;
            if (parser->previous.type == YP_TOKEN_EQUAL_GREATER) {
              operator = parser->previous;
            } else {
              operator = not_provided(parser);
            }

            yp_node_t *value = parse_expression(parser, YP_BINDING_POWER_DEFINED, "Expected a value in the hash literal.");
            yp_node_t *assoc = yp_assoc_node_create(parser, element, &operator, value);
            yp_node_list_append(parser, hash, &hash->as.hash_node.elements, assoc);

            element = hash;
            if (accept(parser, YP_TOKEN_COMMA) && !match_type_p(parser, YP_TOKEN_BRACKET_RIGHT)) {
              parse_assocs(parser, element);
            }

            parsed_bare_hash = true;
          }
        }

        yp_array_node_elements_append(array, element);
        if (element->type == YP_NODE_MISSING_NODE) break;
      }

      accept(parser, YP_TOKEN_NEWLINE);
      expect(parser, YP_TOKEN_BRACKET_RIGHT, "Expected a closing bracket for the array.");
      yp_array_node_close_set(array, &parser->previous);

      return array;
    }
    case YP_TOKEN_PARENTHESIS_LEFT:
    case YP_TOKEN_PARENTHESIS_LEFT_PARENTHESES: {
      parser_lex(parser);

      yp_token_t opening = parser->previous;
      while (accept_any(parser, 2, YP_TOKEN_SEMICOLON, YP_TOKEN_NEWLINE));

      // If this is the end of the file or we match a right parenthesis, then
      // we have an empty parentheses node, and we can immediately return.
      if (match_any_type_p(parser, 2, YP_TOKEN_PARENTHESIS_RIGHT, YP_TOKEN_EOF)) {
        expect(parser, YP_TOKEN_PARENTHESIS_RIGHT, "Expected a closing parenthesis.");
        return yp_parentheses_node_create(parser, &opening, NULL, &parser->previous);
      }

      // Otherwise, we're going to parse the first statement in the list of
      // statements within the parentheses.
      yp_accepts_block_stack_push(parser, true);
      yp_node_t *statement = parse_expression(parser, YP_BINDING_POWER_STATEMENT, "Expected to be able to parse an expression.");
      while (accept_any(parser, 2, YP_TOKEN_NEWLINE, YP_TOKEN_SEMICOLON));

      // If we hit a right parenthesis, then we're done parsing the parentheses
      // node, and we can check which kind of node we should return.
      if (accept(parser, YP_TOKEN_PARENTHESIS_RIGHT)) {
        yp_accepts_block_stack_pop(parser);

        // If we have a single statement and are ending on a right parenthesis,
        // then we need to check if this is possibly a multiple assignment node.
        if (
          binding_power == YP_BINDING_POWER_STATEMENT &&
          statement->type == YP_NODE_MULTI_WRITE_NODE &&
          match_any_type_p(parser, 2, YP_TOKEN_COMMA, YP_TOKEN_EQUAL)
        ) {
          statement->as.multi_write_node.lparen_loc = (yp_location_t) { .start = opening.start, .end = opening.end };
          statement->as.multi_write_node.rparen_loc = (yp_location_t) { .start = parser->previous.start, .end = parser->previous.end };
          return parse_targets(parser, statement, YP_BINDING_POWER_INDEX);
        }

        // If we have a single statement and are ending on a right parenthesis
        // and we didn't return a multiple assignment node, then we can return a
        // regular parentheses node now.
        yp_node_t *statements = yp_statements_node_create(parser);
        yp_statements_node_body_append(statements, statement);

        return yp_parentheses_node_create(parser, &opening, statements, &parser->previous);
      }

      // If we have more than one statement in the set of parentheses, then we
      // are going to parse all of them as a list of statements. We'll do that
      // here.
      context_push(parser, YP_CONTEXT_PARENS);
      yp_node_t *statements = yp_statements_node_create(parser);
      yp_statements_node_body_append(statements, statement);

      while (!match_type_p(parser, YP_TOKEN_PARENTHESIS_RIGHT)) {
        // Ignore semicolon without statements before them
        if (accept_any(parser, 2, YP_TOKEN_SEMICOLON, YP_TOKEN_NEWLINE)) continue;

        yp_node_t *node = parse_expression(parser, YP_BINDING_POWER_STATEMENT, "Expected to be able to parse an expression.");
        yp_statements_node_body_append(statements, node);

        // If we're recovering from a syntax error, then we need to stop parsing the
        // statements now.
        if (parser->recovering) {
          // If this is the level of context where the recovery has happened, then
          // we can mark the parser as done recovering.
          if (match_type_p(parser, YP_TOKEN_PARENTHESIS_RIGHT)) parser->recovering = false;
          break;
        }

        if (!accept_any(parser, 2, YP_TOKEN_NEWLINE, YP_TOKEN_SEMICOLON)) break;
      }

      context_pop(parser);
      yp_accepts_block_stack_pop(parser);
      expect(parser, YP_TOKEN_PARENTHESIS_RIGHT, "Expected a closing parenthesis.");

      return yp_parentheses_node_create(parser, &opening, statements, &parser->previous);
    }
    case YP_TOKEN_BRACE_LEFT: {
      yp_accepts_block_stack_push(parser, true);
      parser_lex(parser);

      yp_token_t opening = parser->previous;
      yp_node_t *node = yp_node_hash_node_create(parser, &opening, &opening);

      if (!match_any_type_p(parser, 2, YP_TOKEN_BRACE_RIGHT, YP_TOKEN_EOF)) {
        parse_assocs(parser, node);
        accept(parser, YP_TOKEN_NEWLINE);
      }

      yp_accepts_block_stack_pop(parser);
      expect(parser, YP_TOKEN_BRACE_RIGHT, "Expected a closing delimiter for a hash literal.");
      node->as.hash_node.closing = parser->previous;

      return node;
    }
    case YP_TOKEN_CHARACTER_LITERAL: {
      parser_lex(parser);

      yp_token_t opening = parser->previous;
      opening.type = YP_TOKEN_STRING_BEGIN;
      opening.end = opening.start + 1;

      yp_token_t content = parser->previous;
      content.type = YP_TOKEN_STRING_CONTENT;
      content.start = content.start + 1;

      yp_token_t closing = not_provided(parser);

      return yp_node_string_node_create_and_unescape(parser, &opening, &content, &closing, YP_UNESCAPE_ALL);
    }
    case YP_TOKEN_CLASS_VARIABLE: {
      parser_lex(parser);
      yp_node_t *node = yp_class_variable_read_node_create(parser, &parser->previous);

      if (binding_power == YP_BINDING_POWER_STATEMENT && match_type_p(parser, YP_TOKEN_COMMA)) {
        node = parse_targets(parser, node, YP_BINDING_POWER_INDEX);
      }

      return node;
    }
    case YP_TOKEN_CONSTANT: {
      parser_lex(parser);
      yp_token_t constant = parser->previous;

      // If a constant is immediately followed by parentheses, then this is in
      // fact a method call, not a constant read.
      if (
        match_type_p(parser, YP_TOKEN_PARENTHESIS_LEFT) ||
        (binding_power <= YP_BINDING_POWER_ASSIGNMENT && (token_begins_expression_p(parser->current.type) || match_type_p(parser, YP_TOKEN_USTAR))) ||
        (yp_accepts_block_stack_p(parser) && match_type_p(parser, YP_TOKEN_KEYWORD_DO))
      ) {
        yp_arguments_t arguments = yp_arguments(parser);
        parse_arguments_list(parser, &arguments, true);
        return yp_call_node_fcall_create(parser, &constant, &arguments);
      }

      yp_node_t *node = yp_constant_read_node_create(parser, &parser->previous);

      if ((binding_power == YP_BINDING_POWER_STATEMENT) && match_type_p(parser, YP_TOKEN_COMMA)) {
        // If we get here, then we have a comma immediately following a
        // constant, so we're going to parse this as a multiple assignment.
        node = parse_targets(parser, node, YP_BINDING_POWER_INDEX);
      }

      return node;
    }
    case YP_TOKEN_UCOLON_COLON: {
      parser_lex(parser);

      yp_token_t delimiter = parser->previous;
      expect(parser, YP_TOKEN_CONSTANT, "Expected a constant after ::.");

      yp_node_t *constant = yp_constant_read_node_create(parser, &parser->previous);
      yp_node_t *node = yp_node_constant_path_node_create(parser, NULL, &delimiter, constant);

      if ((binding_power == YP_BINDING_POWER_STATEMENT) && match_type_p(parser, YP_TOKEN_COMMA)) {
        node = parse_targets(parser, node, YP_BINDING_POWER_INDEX);
      }

      return node;
    }
    case YP_TOKEN_UDOT_DOT:
    case YP_TOKEN_UDOT_DOT_DOT: {
      yp_token_t operator = parser->current;
      parser_lex(parser);

      yp_node_t *right = parse_expression(parser, binding_power, "Expected a value after the operator.");
      return yp_range_node_create(parser, NULL, &operator, right);
    }
    case YP_TOKEN_FLOAT:
      parser_lex(parser);
      return yp_float_node_create(parser, &parser->previous);
    case YP_TOKEN_NTH_REFERENCE:
    case YP_TOKEN_GLOBAL_VARIABLE:
    case YP_TOKEN_BACK_REFERENCE: {
      parser_lex(parser);
      yp_node_t *node = yp_node_global_variable_read_node_create(parser, &parser->previous);

      if (binding_power == YP_BINDING_POWER_STATEMENT && match_type_p(parser, YP_TOKEN_COMMA)) {
        node = parse_targets(parser, node, YP_BINDING_POWER_INDEX);
      }

      return node;
    }
    case YP_TOKEN_IDENTIFIER: {
      parser_lex(parser);
      yp_token_t identifier = parser->previous;
      yp_node_t *node = parse_identifier(parser);

      // If an identifier is followed by something that looks like an argument,
      // then this is in fact a method call, not a local read.
      if (
        (binding_power <= YP_BINDING_POWER_ASSIGNMENT && (token_begins_expression_p(parser->current.type) || match_type_p(parser, YP_TOKEN_USTAR))) ||
        (yp_accepts_block_stack_p(parser) && match_type_p(parser, YP_TOKEN_KEYWORD_DO))
      ) {
        yp_arguments_t arguments = yp_arguments(parser);
        parse_arguments_list(parser, &arguments, true);

        yp_node_t *fcall = yp_call_node_fcall_create(parser, &identifier, &arguments);
        yp_node_destroy(parser, node);
        return fcall;
      }

      if ((binding_power == YP_BINDING_POWER_STATEMENT) && match_type_p(parser, YP_TOKEN_COMMA)) {
        node = parse_targets(parser, node, YP_BINDING_POWER_INDEX);
      }

      return node;
    }
    case YP_TOKEN_HEREDOC_START: {
      parser_lex(parser);
      yp_node_t *node;
      yp_heredoc_quote_t quote = parser->lex_modes.current->as.heredoc.quote;
      yp_heredoc_indent_t indent = parser->lex_modes.current->as.heredoc.indent;

      if (quote == YP_HEREDOC_QUOTE_BACKTICK) {
        node = yp_node_interpolated_x_string_node_create(parser, &parser->previous, &parser->previous);
      }
      else {
        node = yp_node_heredoc_node_create(parser, &parser->previous, &parser->previous, 0);
      }

      yp_node_list_t *node_list;

      if (quote == YP_HEREDOC_QUOTE_BACKTICK) {
        node_list = &node->as.interpolated_x_string_node.parts;
      }
      else {
        node_list = &node->as.heredoc_node.parts;
      }

      while (!match_any_type_p(parser, 2, YP_TOKEN_HEREDOC_END, YP_TOKEN_EOF)) {
        yp_node_t *part = parse_string_part(parser);
        if (part != NULL) {
          if (quote == YP_HEREDOC_QUOTE_BACKTICK) {
            yp_node_list_append(parser, node, &node->as.interpolated_x_string_node.parts, part);
          }
          else {
            yp_node_list_append(parser, node, &node->as.heredoc_node.parts, part);
          }
        }
      }

      expect(parser, YP_TOKEN_HEREDOC_END, "Expected a closing delimiter for heredoc.");

      if (indent == YP_HEREDOC_INDENT_TILDE) {
        // Tilde heredocs trim the leading whitespace of all lines to the minimum amount of leading
        // whitespace. We need to calculate the minimum amount of leading whitespace
        int min_whitespace = -1;

        for (int i = 0; i < node_list->size; i++) {
          yp_node_t *node = node_list->nodes[i];

          if (node->type == YP_NODE_STRING_NODE && *node->as.string_node.content.start != '\n' &&
              // If the previous node wasn't a string node, we don't want to trim whitespace
              (i == 0 || node_list->nodes[i-1]->type == YP_NODE_STRING_NODE)
             ) {
            int cur_whitespace;
            const char *cur_char = node->as.string_node.content.start;

            while (cur_char && cur_char < node->as.string_node.content.end) {
              // Any empty newlines aren't included in the minimum whitespace calculation
              while(cur_char < node->as.string_node.content.end && *cur_char == '\n') {
                cur_char++;
              }

              if (cur_char == node->as.string_node.content.end) {
                break;
              }

              cur_whitespace = 0;

              while(char_is_non_newline_whitespace(*cur_char) && cur_char < node->as.string_node.content.end) {
                if (cur_char[0] == '\t') {
                  cur_whitespace += YP_TAB_WHITESPACE_SIZE;
                }
                else {
                  cur_whitespace++;
                }
                cur_char++;
              }

              if (cur_whitespace < min_whitespace || min_whitespace == -1) {
                min_whitespace = cur_whitespace;
              }

              cur_char = memchr(cur_char + 1, '\n', parser->end - (cur_char + 1));
              if (cur_char) {
                cur_char++;
              }
            }
          }
        }

        if (min_whitespace > 0) {
          node->as.heredoc_node.dedent = min_whitespace;

          // Iterate over all nodes, and trim whitespace accordingly
          for (int i = 0; i < node_list->size; i++) {
            yp_node_t *node = node_list->nodes[i];

            if (node->type == YP_NODE_STRING_NODE) {
              yp_string_t *node_str = &node->as.string_node.unescaped;

              // We convert all strings to be "owned" to make it simpler to manipulate memory
              if (node_str->type != YP_STRING_OWNED) {
                size_t length = yp_string_length(node_str);
                const char *original = yp_string_source(node_str);
                yp_string_owned_init(node_str, malloc(length), length);
                memcpy(node_str->as.owned.source, original, length);
              }

              const char *cur_char = node_str->as.owned.source;
              size_t new_size = node_str->as.owned.length;

              // Construct a new string, with which we'll replace the existing string
              char new_str[node_str->as.owned.length];
              int new_str_index = 0;

              bool first_iteration = (i == 0);

              while (cur_char < node_str->as.owned.source + node_str->as.owned.length) {
                if (!first_iteration) {
                  new_str[new_str_index] = cur_char[0];
                  new_str_index++;
                  cur_char++;

                  if (cur_char == (node_str->as.owned.source + node_str->as.owned.length)) {
                    break;
                  }
                }

                // Skip over the whitespace
                if (first_iteration || cur_char[-1] == '\n') {
                  first_iteration = false;
                  int trimmed_whitespace = min_whitespace;

                  while (trimmed_whitespace > 0 && cur_char[0] != '\n' && cur_char < (node_str->as.owned.source + node_str->as.owned.length)) {
                    if (*cur_char == '\t') {
                      if (trimmed_whitespace < YP_TAB_WHITESPACE_SIZE) break;
                      trimmed_whitespace -= YP_TAB_WHITESPACE_SIZE;
                    }
                    else {
                      trimmed_whitespace--;
                    }

                    cur_char++;
                    new_size--;
                  }
                }
              }

              // Copy over the new string
              memcpy(node_str->as.owned.source, new_str, new_size);
              node_str->as.owned.length = new_size;
            }
          }
        }
      }

      if (quote == YP_HEREDOC_QUOTE_BACKTICK) {
        node->as.interpolated_x_string_node.closing = parser->previous;
      }
      else {
        node->as.heredoc_node.closing = parser->previous;
      }


      return node;
    }
    case YP_TOKEN_IMAGINARY_NUMBER:
      parser_lex(parser);
      return yp_imaginary_node_create(parser, &parser->previous);
    case YP_TOKEN_INSTANCE_VARIABLE: {
      parser_lex(parser);
      yp_node_t *node = yp_instance_variable_read_node_create(parser, &parser->previous);

      if (binding_power == YP_BINDING_POWER_STATEMENT && match_type_p(parser, YP_TOKEN_COMMA)) {
        node = parse_targets(parser, node, YP_BINDING_POWER_INDEX);
      }

      return node;
    }
    case YP_TOKEN_INTEGER:
      parser_lex(parser);
      return yp_integer_node_create(parser, &parser->previous);
    case YP_TOKEN_KEYWORD___ENCODING__:
      parser_lex(parser);
      return yp_source_encoding_node_create(parser, &parser->previous);
    case YP_TOKEN_KEYWORD___FILE__:
      parser_lex(parser);
      return yp_source_file_node_create(parser, &parser->previous);
    case YP_TOKEN_KEYWORD___LINE__:
      parser_lex(parser);
      return yp_source_line_node_create(parser, &parser->previous);
    case YP_TOKEN_KEYWORD_ALIAS: {
      parser_lex(parser);
      yp_token_t keyword = parser->previous;

      yp_node_t *left = parse_alias_argument(parser, true);
      yp_node_t *right = parse_alias_argument(parser, false);

      switch (left->type) {
        case YP_NODE_SYMBOL_NODE:
        case YP_NODE_INTERPOLATED_SYMBOL_NODE: {
          if (right->type != YP_NODE_SYMBOL_NODE && right->type != YP_NODE_INTERPOLATED_SYMBOL_NODE) {
            yp_diagnostic_list_append(&parser->error_list, right->location.start, right->location.end, "Expected a bare word or symbol argument.");
          }
          break;
        }
        case YP_NODE_GLOBAL_VARIABLE_READ_NODE: {
          if (right->type == YP_NODE_GLOBAL_VARIABLE_READ_NODE) {
            yp_token_t *name = &right->as.global_variable_read_node.name;

            if ((name->type == YP_TOKEN_GLOBAL_VARIABLE) && char_is_decimal_number(name->start[1]) && (name->start[1] != '0')) {
              yp_diagnostic_list_append(&parser->error_list, right->location.start, right->location.end, "Can't make alias for number variables.");
            }
          } else {
            yp_diagnostic_list_append(&parser->error_list, right->location.start, right->location.end, "Expected a global variable.");
          }
          break;
        }
        default:
          break;
      }

      return yp_alias_node_create(parser, &keyword, left, right);
    }
    case YP_TOKEN_KEYWORD_CASE: {
      parser_lex(parser);
      yp_token_t case_keyword = parser->previous;
      yp_node_t *predicate = NULL;

      if (
        accept_any(parser, 2, YP_TOKEN_NEWLINE, YP_TOKEN_SEMICOLON) ||
        match_any_type_p(parser, 3, YP_TOKEN_KEYWORD_WHEN, YP_TOKEN_KEYWORD_IN, YP_TOKEN_KEYWORD_END) ||
        !token_begins_expression_p(parser->current.type)
      ) {
        predicate = NULL;
      } else {
        predicate = parse_expression(parser, YP_BINDING_POWER_COMPOSITION, "Expected a value after case keyword.");
        accept_any(parser, 2, YP_TOKEN_NEWLINE, YP_TOKEN_SEMICOLON);
      }

      if (accept(parser, YP_TOKEN_KEYWORD_END)) {
        return yp_case_node_create(parser, &case_keyword, predicate, NULL, &parser->previous);
      }

      // At this point we can create a case node, though we don't yet know if it
      // is a case-in or case-when node.
      yp_token_t end_keyword = not_provided(parser);
      yp_node_t *case_node = yp_case_node_create(parser, &case_keyword, predicate, NULL, &end_keyword);

      if (match_type_p(parser, YP_TOKEN_KEYWORD_WHEN)) {
        // At this point we've seen a when keyword, so we know this is a
        // case-when node. We will continue to parse the when nodes until we hit
        // the end of the list.
        while (accept(parser, YP_TOKEN_KEYWORD_WHEN)) {
          yp_token_t when_keyword = parser->previous;
          yp_node_t *when_node = yp_node_when_node_create(parser, &when_keyword, NULL);

          do {
            if (accept(parser, YP_TOKEN_USTAR)) {
              yp_token_t operator = parser->previous;
              yp_node_t *expression = parse_expression(parser, YP_BINDING_POWER_DEFINED, "Expected a value after `*' operator.");

              yp_node_t *star_node = yp_node_splat_node_create(parser, &operator, expression);
              yp_node_list_append(parser, when_node, &when_node->as.when_node.conditions, star_node);

              if (expression->type == YP_NODE_MISSING_NODE) break;
            } else {
              yp_node_t *condition = parse_expression(parser, YP_BINDING_POWER_DEFINED, "Expected a value after when keyword.");
              yp_node_list_append(parser, when_node, &when_node->as.when_node.conditions, condition);

              if (condition->type == YP_NODE_MISSING_NODE) break;
            }
          } while (accept(parser, YP_TOKEN_COMMA));

          if (accept_any(parser, 2, YP_TOKEN_NEWLINE, YP_TOKEN_SEMICOLON)) {
            accept(parser, YP_TOKEN_KEYWORD_THEN);
          } else {
            expect(parser, YP_TOKEN_KEYWORD_THEN, "Expected a delimiter after the predicates of a `when' clause.");
          }

          if (!match_any_type_p(parser, 3, YP_TOKEN_KEYWORD_WHEN, YP_TOKEN_KEYWORD_ELSE, YP_TOKEN_KEYWORD_END)) {
            when_node->as.when_node.statements = parse_statements(parser, YP_CONTEXT_CASE_WHEN);
          }

          yp_case_node_condition_append(case_node, when_node);
        }
      } else {
        // At this point we expect that we're parsing a case-in node. We will
        // continue to parse the in nodes until we hit the end of the list.
        while (match_type_p(parser, YP_TOKEN_KEYWORD_IN)) {
          lex_state_set(parser, YP_LEX_STATE_BEG | YP_LEX_STATE_LABEL);
          parser->command_start = false;
          parser_lex(parser);

          yp_token_t in_keyword = parser->previous;
          yp_node_t *pattern = parse_pattern(parser, true, "Expected a pattern after `in' keyword.");

          // Since we're in the top-level of the case-in node we need to check
          // for guard clauses in the form of `if` or `unless` statements.
          if (accept(parser, YP_TOKEN_KEYWORD_IF_MODIFIER)) {
            yp_token_t keyword = parser->previous;
            yp_node_t *predicate = parse_expression(parser, YP_BINDING_POWER_DEFINED, "Expected a value after guard keyword.");
            pattern = yp_if_node_modifier_create(parser, pattern, &keyword, predicate);
          } else if (accept(parser, YP_TOKEN_KEYWORD_UNLESS_MODIFIER)) {
            yp_token_t keyword = parser->previous;
            yp_node_t *predicate = parse_expression(parser, YP_BINDING_POWER_DEFINED, "Expected a value after guard keyword.");
            pattern = yp_unless_node_modifier_create(parser, pattern, &keyword, predicate);
          }

          // Now we need to check for the terminator of the in node's pattern.
          // It can be a newline or semicolon optionally followed by a `then`
          // keyword.
          yp_token_t then_keyword;
          if (accept_any(parser, 2, YP_TOKEN_NEWLINE, YP_TOKEN_SEMICOLON)) {
            if (accept(parser, YP_TOKEN_KEYWORD_THEN)) {
              then_keyword = parser->previous;
            } else {
              then_keyword = not_provided(parser);
            }
          } else {
            expect(parser, YP_TOKEN_KEYWORD_THEN, "Expected a delimiter after the predicates of an `in' clause.");
            then_keyword = parser->previous;
          }

          // Now we can actually parse the statements associated with the in
          // node.
          yp_node_t *statements;
          if (match_any_type_p(parser, 3, YP_TOKEN_KEYWORD_IN, YP_TOKEN_KEYWORD_ELSE, YP_TOKEN_KEYWORD_END)) {
            statements = NULL;
          } else {
            statements = parse_statements(parser, YP_CONTEXT_CASE_IN);
          }

          // Now that we have the full pattern and statements, we can create the
          // node and attach it to the case node.
          yp_node_t *condition = yp_in_node_create(parser, pattern, statements, &in_keyword, &then_keyword);
          yp_case_node_condition_append(case_node, condition);
        }
      }

      accept_any(parser, 2, YP_TOKEN_NEWLINE, YP_TOKEN_SEMICOLON);
      if (accept(parser, YP_TOKEN_KEYWORD_ELSE)) {
        yp_token_t else_keyword = parser->previous;
        yp_node_t *else_node;

        if (!match_type_p(parser, YP_TOKEN_KEYWORD_END)) {
          else_node = yp_node_else_node_create(parser, &else_keyword, parse_statements(parser, YP_CONTEXT_ELSE), &parser->current);
        } else {
          else_node = yp_node_else_node_create(parser, &else_keyword, NULL, &parser->current);
        }

        yp_case_node_consequent_set(case_node, else_node);
      }

      expect(parser, YP_TOKEN_KEYWORD_END, "Expected case statement to end with an end keyword.");
      yp_case_node_end_keyword_loc_set(case_node, &parser->previous);
      return case_node;
    }
    case YP_TOKEN_KEYWORD_BEGIN: {
      parser_lex(parser);

      yp_token_t begin_keyword = parser->previous;
      accept_any(parser, 2, YP_TOKEN_NEWLINE, YP_TOKEN_SEMICOLON);

      yp_node_t *begin_statements = parse_statements(parser, YP_CONTEXT_BEGIN);
      accept_any(parser, 2, YP_TOKEN_NEWLINE, YP_TOKEN_SEMICOLON);

      yp_node_t *begin_node = yp_begin_node_create(parser, &begin_keyword, begin_statements);
      parse_rescues(parser, begin_node);

      expect(parser, YP_TOKEN_KEYWORD_END, "Expected `end` to close `begin` statement.");
      begin_node->location.end = parser->previous.end;
      yp_begin_node_end_keyword_set(begin_node, &parser->previous);

      return begin_node;
    }
    case YP_TOKEN_KEYWORD_BEGIN_UPCASE: {
      parser_lex(parser);
      yp_token_t keyword = parser->previous;

      expect(parser, YP_TOKEN_BRACE_LEFT, "Expected '{' after 'BEGIN'.");
      yp_token_t opening = parser->previous;
      yp_node_t *statements = parse_statements(parser, YP_CONTEXT_PREEXE);

      expect(parser, YP_TOKEN_BRACE_RIGHT, "Expected '}' after 'BEGIN' statements.");
      yp_token_t closing = parser->previous;

      return yp_pre_execution_node_create(parser, &keyword, &opening, statements, &closing);
    }
    case YP_TOKEN_KEYWORD_BREAK:
    case YP_TOKEN_KEYWORD_NEXT:
    case YP_TOKEN_KEYWORD_RETURN: {
      parser_lex(parser);

      yp_token_t keyword = parser->previous;
      yp_node_t *arguments = NULL;

      if (token_begins_expression_p(parser->current.type) || match_type_p(parser, YP_TOKEN_USTAR)) {
        yp_binding_power_t binding_power = yp_binding_powers[parser->current.type].left;

        if (binding_power == YP_BINDING_POWER_UNSET || binding_power >= YP_BINDING_POWER_RANGE) {
          arguments = yp_arguments_node_create(parser);
          parse_arguments(parser, arguments, false, YP_TOKEN_EOF);
        }
      }

      switch (keyword.type) {
        case YP_TOKEN_KEYWORD_BREAK:
          return yp_break_node_create(parser, &keyword, arguments);
        case YP_TOKEN_KEYWORD_NEXT:
          return yp_next_node_create(parser, &keyword, arguments);
        case YP_TOKEN_KEYWORD_RETURN:
          return yp_node_return_node_create(parser, &keyword, arguments);
        default:
          assert(false && "unreachable");
      }
    }
    case YP_TOKEN_KEYWORD_SUPER: {
      parser_lex(parser);

      yp_token_t keyword = parser->previous;
      yp_arguments_t arguments = yp_arguments(parser);
      parse_arguments_list(parser, &arguments, true);

      if (arguments.opening.type == YP_TOKEN_NOT_PROVIDED && arguments.arguments == NULL) {
        return yp_forwarding_super_node_create(parser, &keyword, &arguments);
      }

      return yp_super_node_create(parser, &keyword, &arguments);
    }
    case YP_TOKEN_KEYWORD_YIELD: {
      parser_lex(parser);

      yp_token_t keyword = parser->previous;
      yp_arguments_t arguments = yp_arguments(parser);
      parse_arguments_list(parser, &arguments, false);

      return yp_node_yield_node_create(parser, &keyword, &arguments.opening, arguments.arguments, &arguments.closing);
    }
    case YP_TOKEN_KEYWORD_CLASS: {
      parser_lex(parser);
      yp_token_t class_keyword = parser->previous;

      if (accept(parser, YP_TOKEN_LESS_LESS)) {
        yp_token_t operator = parser->previous;
        yp_node_t *expression = parse_expression(parser, YP_BINDING_POWER_NOT, "Expected to find an expression after `<<`.");

        yp_parser_scope_push(parser, &class_keyword, true);
        accept_any(parser, 2, YP_TOKEN_NEWLINE, YP_TOKEN_SEMICOLON);

        yp_node_t *statements = parse_statements(parser, YP_CONTEXT_SCLASS);
        if (match_any_type_p(parser, 2, YP_TOKEN_KEYWORD_RESCUE, YP_TOKEN_KEYWORD_ENSURE)) {
          statements = parse_rescues_as_begin(parser, statements);
        }

        expect(parser, YP_TOKEN_KEYWORD_END, "Expected `end` to close `class` statement.");

        yp_node_t *scope = parser->current_scope->node;
        yp_parser_scope_pop(parser);
        return yp_node_singleton_class_node_create(parser, scope, &class_keyword, &operator, expression, statements, &parser->previous);
      }

      yp_node_t *name = parse_expression(parser, YP_BINDING_POWER_CALL, "Expected to find a class name after `class`.");
      yp_token_t inheritance_operator;
      yp_node_t *superclass;

      if (match_type_p(parser, YP_TOKEN_LESS)) {
        inheritance_operator = parser->current;
        lex_state_set(parser, YP_LEX_STATE_BEG);

        parser->command_start = true;
        parser_lex(parser);

        superclass = parse_expression(parser, YP_BINDING_POWER_COMPOSITION, "Expected to find a superclass after `<`.");
      } else {
        inheritance_operator = not_provided(parser);
        superclass = NULL;
      }

      yp_parser_scope_push(parser, &class_keyword, true);
      yp_node_t *statements = parse_statements(parser, YP_CONTEXT_CLASS);

      if (match_any_type_p(parser, 2, YP_TOKEN_KEYWORD_RESCUE, YP_TOKEN_KEYWORD_ENSURE)) {
        statements = parse_rescues_as_begin(parser, statements);
      }

      expect(parser, YP_TOKEN_KEYWORD_END, "Expected `end` to close `class` statement.");

      yp_node_t *scope = parser->current_scope->node;
      yp_parser_scope_pop(parser);
      return yp_node_class_node_create(parser, scope, &class_keyword, name, &inheritance_operator, superclass, statements, &parser->previous);
    }
    case YP_TOKEN_KEYWORD_DEF: {
      yp_token_t def_keyword = parser->current;

      yp_node_t *receiver = NULL;
      yp_token_t operator = not_provided(parser);
      yp_token_t name = not_provided(parser);

      context_push(parser, YP_CONTEXT_DEF_PARAMS);
      parser_lex(parser);

      switch (parser->current.type) {
        case YP_CASE_OPERATOR:
          yp_parser_scope_push(parser, &def_keyword, true);
          lex_state_set(parser, YP_LEX_STATE_ENDFN);
          parser_lex(parser);
          name = parser->previous;
          break;
        case YP_TOKEN_IDENTIFIER: {
          yp_parser_scope_push(parser, &def_keyword, true);
          parser_lex(parser);

          if (match_any_type_p(parser, 2, YP_TOKEN_DOT, YP_TOKEN_COLON_COLON)) {
            receiver = parse_vcall(parser);

            lex_state_set(parser, YP_LEX_STATE_FNAME);
            parser_lex(parser);

            operator = parser->previous;
            name = parse_method_definition_name(parser);

            if (name.type == YP_TOKEN_MISSING) {
              yp_diagnostic_list_append(&parser->error_list, parser->previous.start, parser->previous.end, "Expected a method name after receiver.");
            }
          } else {
            name = parser->previous;
          }

          break;
        }
        case YP_TOKEN_CONSTANT:
        case YP_TOKEN_INSTANCE_VARIABLE:
        case YP_TOKEN_CLASS_VARIABLE:
        case YP_TOKEN_GLOBAL_VARIABLE:
        case YP_TOKEN_KEYWORD_NIL:
        case YP_TOKEN_KEYWORD_SELF:
        case YP_TOKEN_KEYWORD_TRUE:
        case YP_TOKEN_KEYWORD_FALSE:
        case YP_TOKEN_KEYWORD___FILE__:
        case YP_TOKEN_KEYWORD___LINE__:
        case YP_TOKEN_KEYWORD___ENCODING__: {
          yp_parser_scope_push(parser, &def_keyword, true);
          parser_lex(parser);
          yp_token_t identifier = parser->previous;

          if (match_any_type_p(parser, 2, YP_TOKEN_DOT, YP_TOKEN_COLON_COLON)) {
            lex_state_set(parser, YP_LEX_STATE_FNAME);
            parser_lex(parser);
            operator = parser->previous;

            switch (identifier.type) {
              case YP_TOKEN_CONSTANT:
                receiver = yp_constant_read_node_create(parser, &identifier);
                break;
              case YP_TOKEN_INSTANCE_VARIABLE:
                receiver = yp_instance_variable_read_node_create(parser, &identifier);
                break;
              case YP_TOKEN_CLASS_VARIABLE:
                receiver = yp_class_variable_read_node_create(parser, &identifier);
                break;
              case YP_TOKEN_GLOBAL_VARIABLE:
                receiver = yp_node_global_variable_read_node_create(parser, &identifier);
                break;
              case YP_TOKEN_KEYWORD_NIL:
                receiver = yp_nil_node_create(parser, &identifier);
                break;
              case YP_TOKEN_KEYWORD_SELF:
                receiver = yp_self_node_create(parser, &identifier);
                break;
              case YP_TOKEN_KEYWORD_TRUE:
                receiver = yp_true_node_create(parser, &identifier);
                break;
              case YP_TOKEN_KEYWORD_FALSE:
                receiver = yp_false_node_create(parser, &identifier);
                break;
              case YP_TOKEN_KEYWORD___FILE__:
                receiver = yp_source_file_node_create(parser, &identifier);
                break;
              case YP_TOKEN_KEYWORD___LINE__:
                receiver = yp_source_line_node_create(parser, &identifier);
                break;
              case YP_TOKEN_KEYWORD___ENCODING__:
                receiver = yp_source_encoding_node_create(parser, &identifier);
                break;
              default:
                break;
            }

            name = parse_method_definition_name(parser);
            if (name.type == YP_TOKEN_MISSING) {
              yp_diagnostic_list_append(&parser->error_list, parser->previous.start, parser->previous.end, "Expected a method name after receiver.");
            }
          } else {
            name = identifier;
          }
          break;
        }
        case YP_TOKEN_PARENTHESIS_LEFT: {
          parser_lex(parser);
          yp_token_t lparen = parser->previous;
          yp_node_t *expression = parse_expression(parser, YP_BINDING_POWER_STATEMENT, "Expected to be able to parse receiver.");

          expect(parser, YP_TOKEN_PARENTHESIS_RIGHT, "Expected closing ')' for receiver.");
          yp_token_t rparen = parser->previous;

          lex_state_set(parser, YP_LEX_STATE_FNAME);
          expect_any(parser, "Expected '.' or '::' after receiver", 2, YP_TOKEN_DOT, YP_TOKEN_COLON_COLON);
          operator = parser->previous;

          receiver = yp_parentheses_node_create(parser, &lparen, expression, &rparen);

          yp_parser_scope_push(parser, &def_keyword, true);
          name = parse_method_definition_name(parser);
          break;
        }
        default:
          yp_parser_scope_push(parser, &def_keyword, true);
          name = parse_method_definition_name(parser);

          if (name.type == YP_TOKEN_MISSING) {
            yp_diagnostic_list_append(&parser->error_list, parser->previous.start, parser->previous.end, "Expected a method name after receiver.");
          }
          break;
      }

      yp_token_t lparen;
      yp_token_t rparen;
      yp_node_t *params;

      switch (parser->current.type) {
        case YP_TOKEN_PARENTHESIS_LEFT: {
          parser_lex(parser);
          lparen = parser->previous;

          if (match_type_p(parser, YP_TOKEN_PARENTHESIS_RIGHT)) {
            params = NULL;
          } else {
            params = parse_parameters(parser, YP_BINDING_POWER_DEFINED, true, false);
          }

          lex_state_set(parser, YP_LEX_STATE_BEG);
          parser->command_start = true;

          expect(parser, YP_TOKEN_PARENTHESIS_RIGHT, "Expected ')' after left parenthesis.");
          rparen = parser->previous;
          break;
        }
        case YP_CASE_PARAMETER: {
          lparen = not_provided(parser);
          rparen = not_provided(parser);
          params = parse_parameters(parser, YP_BINDING_POWER_DEFINED, false, false);
          break;
        }
        default: {
          lparen = not_provided(parser);
          rparen = not_provided(parser);
          params = NULL;
          break;
        }
      }

      yp_token_t equal;
      bool endless_definition = accept(parser, YP_TOKEN_EQUAL);

      if (endless_definition) {
        equal = parser->previous;
      } else if (lparen.type == YP_TOKEN_NOT_PROVIDED) {
        equal = not_provided(parser);
        lex_state_set(parser, YP_LEX_STATE_BEG);
        parser->command_start = true;
        expect_any(parser, "Expected a terminator after the parameters", 2, YP_TOKEN_NEWLINE, YP_TOKEN_SEMICOLON);
      } else {
        equal = not_provided(parser);
        accept_any(parser, 2, YP_TOKEN_NEWLINE, YP_TOKEN_SEMICOLON);
      }

      context_pop(parser);
      yp_node_t *statements;

      if (endless_definition) {
        context_push(parser, YP_CONTEXT_DEF);
        statements = yp_statements_node_create(parser);

        yp_node_t *statement = parse_expression(parser, YP_BINDING_POWER_DEFINED, "Expected to be able to parse body of endless method definition.");
        yp_statements_node_body_append(statements, statement);

        context_pop(parser);
      } else {
        yp_accepts_block_stack_push(parser, true);
        statements = parse_statements(parser, YP_CONTEXT_DEF);

        if (match_any_type_p(parser, 2, YP_TOKEN_KEYWORD_RESCUE, YP_TOKEN_KEYWORD_ENSURE)) {
          statements = parse_rescues_as_begin(parser, statements);
        }

        yp_accepts_block_stack_pop(parser);
      }

      yp_token_t end_keyword;
      if (endless_definition) {
        end_keyword = not_provided(parser);
      } else {
        expect(parser, YP_TOKEN_KEYWORD_END, "Expected `end` to close `def` statement.");
        end_keyword = parser->previous;
      }

      yp_node_t *scope = parser->current_scope->node;
      yp_parser_scope_pop(parser);
      return yp_def_node_create(parser, &name, receiver, params, statements, scope, &def_keyword, &operator, &lparen, &rparen, &equal, &end_keyword);
    }
    case YP_TOKEN_KEYWORD_DEFINED: {
      parser_lex(parser);
      yp_token_t keyword = parser->previous;

      yp_token_t lparen;
      yp_token_t rparen;
      yp_node_t *expression;

      if (accept(parser, YP_TOKEN_PARENTHESIS_LEFT)) {
        lparen = parser->previous;
        expression = parse_expression(parser, YP_BINDING_POWER_COMPOSITION, "Expected expression after `defined?`.");

        if (parser->recovering) {
          rparen = not_provided(parser);
        } else {
          expect(parser, YP_TOKEN_PARENTHESIS_RIGHT, "Expected ')' after 'defined?' expression.");
          rparen = parser->previous;
        }
      } else {
        lparen = not_provided(parser);
        rparen = not_provided(parser);
        expression = parse_expression(parser, YP_BINDING_POWER_DEFINED, "Expected expression after `defined?`.");
      }

      return yp_node_defined_node_create(
        parser,
        &lparen,
        expression,
        &rparen,
        &(yp_location_t) { .start = keyword.start, .end = keyword.end }
      );
    }
    case YP_TOKEN_KEYWORD_END_UPCASE: {
      parser_lex(parser);
      yp_token_t keyword = parser->previous;

      expect(parser, YP_TOKEN_BRACE_LEFT, "Expected '{' after 'END'.");
      yp_token_t opening = parser->previous;
      yp_node_t *statements = parse_statements(parser, YP_CONTEXT_POSTEXE);

      expect(parser, YP_TOKEN_BRACE_RIGHT, "Expected '}' after 'END' statements.");
      yp_token_t closing = parser->previous;

      return yp_post_execution_node_create(parser, &keyword, &opening, statements, &closing);
    }
    case YP_TOKEN_KEYWORD_FALSE:
      parser_lex(parser);
      return yp_false_node_create(parser, &parser->previous);
    case YP_TOKEN_KEYWORD_FOR: {
      parser_lex(parser);
      yp_token_t for_keyword = parser->previous;

      yp_node_t *first_target = parse_expression(parser, YP_BINDING_POWER_INDEX, "Expected index after for.");
      yp_node_t *index = parse_targets(parser, first_target, YP_BINDING_POWER_INDEX);
      yp_state_stack_push(&parser->do_loop_stack, true);

      expect(parser, YP_TOKEN_KEYWORD_IN, "Expected keyword in.");
      yp_token_t in_keyword = parser->previous;

      yp_node_t *collection = parse_expression(parser, YP_BINDING_POWER_COMPOSITION, "Expected collection.");
      yp_state_stack_pop(&parser->do_loop_stack);

      yp_token_t do_keyword;
      if (accept(parser, YP_TOKEN_KEYWORD_DO_LOOP)) {
        do_keyword = parser->previous;
      } else {
        do_keyword = not_provided(parser);
      }

      accept_any(parser, 2, YP_TOKEN_SEMICOLON, YP_TOKEN_NEWLINE);
      yp_node_t *statements = parse_statements(parser, YP_CONTEXT_FOR);

      expect(parser, YP_TOKEN_KEYWORD_END, "Expected `end` to close for loop.");
      yp_token_t end_keyword = parser->previous;

      return yp_for_node_create(parser, index, collection, statements, &for_keyword, &in_keyword, &do_keyword, &end_keyword);
    }
    case YP_TOKEN_KEYWORD_IF:
      parser_lex(parser);
      return parse_conditional(parser, YP_CONTEXT_IF);
    case YP_TOKEN_KEYWORD_UNDEF: {
      parser_lex(parser);
      yp_node_t *undef = yp_undef_node_create(parser, &parser->previous);

      yp_node_t *name = parse_undef_argument(parser);
      if (name->type == YP_NODE_MISSING_NODE) return undef;

      yp_undef_node_append(undef, name);

      while (match_type_p(parser, YP_TOKEN_COMMA)) {
        lex_state_set(parser, YP_LEX_STATE_FNAME | YP_LEX_STATE_FITEM);
        parser_lex(parser);
        name = parse_undef_argument(parser);
        if (name->type == YP_NODE_MISSING_NODE) return undef;

        yp_undef_node_append(undef, name);
      }

      return undef;
    }
    case YP_TOKEN_KEYWORD_NOT: {
      parser_lex(parser);

      yp_token_t message = parser->previous;
      yp_arguments_t arguments = yp_arguments(parser);
      yp_node_t *receiver = NULL;

      if (accept(parser, YP_TOKEN_PARENTHESIS_LEFT)) {
        arguments.opening = parser->previous;

        if (accept(parser, YP_TOKEN_PARENTHESIS_RIGHT)) {
          arguments.closing = parser->previous;
        } else {
          receiver = parse_expression(parser, YP_BINDING_POWER_COMPOSITION, "Expected expression after `not`.");

          if (!parser->recovering) {
            expect(parser, YP_TOKEN_PARENTHESIS_RIGHT, "Expected ')' after 'not' expression.");
            arguments.closing = parser->previous;
          }
        }
      } else {
        receiver = parse_expression(parser, YP_BINDING_POWER_DEFINED, "Expected expression after `not`.");
      }

      return yp_call_node_not_create(parser, receiver, &message, &arguments);
    }
    case YP_TOKEN_KEYWORD_UNLESS:
      parser_lex(parser);
      return parse_conditional(parser, YP_CONTEXT_UNLESS);
    case YP_TOKEN_KEYWORD_MODULE: {
      parser_lex(parser);

      yp_token_t module_keyword = parser->previous;
      yp_node_t *name = parse_expression(parser, YP_BINDING_POWER_CALL, "Expected to find a module name after `module`.");

      // If we can recover from a syntax error that occurred while parsing the
      // name of the module, then we'll handle that here.
      if (name->type == YP_NODE_MISSING_NODE) {
        yp_node_t *scope = yp_scope_create(parser, &module_keyword);
        yp_node_t *statements = yp_statements_node_create(parser);
        yp_token_t end_keyword = (yp_token_t) { .type = YP_TOKEN_MISSING, .start = parser->previous.end, .end = parser->previous.end };
        return yp_node_module_node_create(parser, scope, &module_keyword, name, statements, &end_keyword);
      }

      while (accept(parser, YP_TOKEN_COLON_COLON)) {
        yp_token_t double_colon = parser->previous;

        expect(parser, YP_TOKEN_CONSTANT, "Expected to find a module name after `::`.");
        yp_node_t *constant = yp_constant_read_node_create(parser, &parser->previous);

        name = yp_node_constant_path_node_create(parser, name, &double_colon, constant);
      }

      yp_parser_scope_push(parser, &module_keyword, true);
      yp_node_t *statements = parse_statements(parser, YP_CONTEXT_MODULE);

      if (match_any_type_p(parser, 2, YP_TOKEN_KEYWORD_RESCUE, YP_TOKEN_KEYWORD_ENSURE)) {
        statements = parse_rescues_as_begin(parser, statements);
      }

      yp_node_t *scope = parser->current_scope->node;
      yp_parser_scope_pop(parser);

      expect(parser, YP_TOKEN_KEYWORD_END, "Expected `end` to close `module` statement.");

      if (context_def_p(parser)) {
        yp_diagnostic_list_append(&parser->error_list, module_keyword.start, module_keyword.end, "Module definition in method body");
      }

      return yp_node_module_node_create(parser, scope, &module_keyword, name, statements, &parser->previous);
    }
    case YP_TOKEN_KEYWORD_NIL:
      parser_lex(parser);
      return yp_nil_node_create(parser, &parser->previous);
    case YP_TOKEN_KEYWORD_REDO:
      parser_lex(parser);
      return yp_redo_node_create(parser, &parser->previous);
    case YP_TOKEN_KEYWORD_RETRY:
      parser_lex(parser);
      return yp_retry_node_create(parser, &parser->previous);
    case YP_TOKEN_KEYWORD_SELF:
      parser_lex(parser);
      return yp_self_node_create(parser, &parser->previous);
    case YP_TOKEN_KEYWORD_TRUE:
      parser_lex(parser);
      return yp_true_node_create(parser, &parser->previous);
    case YP_TOKEN_KEYWORD_UNTIL: {
      yp_state_stack_push(&parser->do_loop_stack, true);
      parser_lex(parser);
      yp_token_t keyword = parser->previous;

      yp_node_t *predicate = parse_expression(parser, YP_BINDING_POWER_COMPOSITION, "Expected predicate expression after `until`.");
      yp_state_stack_pop(&parser->do_loop_stack);

      accept_any(parser, 3, YP_TOKEN_KEYWORD_DO_LOOP, YP_TOKEN_NEWLINE, YP_TOKEN_SEMICOLON);

      yp_node_t *statements = parse_statements(parser, YP_CONTEXT_UNTIL);
      accept_any(parser, 2, YP_TOKEN_NEWLINE, YP_TOKEN_SEMICOLON);

      expect(parser, YP_TOKEN_KEYWORD_END, "Expected `end` to close `until` statement.");
      return yp_node_until_node_create(parser, &keyword, predicate, statements);
    }
    case YP_TOKEN_KEYWORD_WHILE: {
      yp_state_stack_push(&parser->do_loop_stack, true);
      parser_lex(parser);
      yp_token_t keyword = parser->previous;

      yp_node_t *predicate = parse_expression(parser, YP_BINDING_POWER_COMPOSITION, "Expected predicate expression after `while`.");
      yp_state_stack_pop(&parser->do_loop_stack);

      accept_any(parser, 3, YP_TOKEN_KEYWORD_DO_LOOP, YP_TOKEN_NEWLINE, YP_TOKEN_SEMICOLON);

      yp_node_t *statements = parse_statements(parser, YP_CONTEXT_WHILE);
      accept_any(parser, 2, YP_TOKEN_NEWLINE, YP_TOKEN_SEMICOLON);

      expect(parser, YP_TOKEN_KEYWORD_END, "Expected `end` to close `while` statement.");
      return yp_node_while_node_create(parser, &keyword, predicate, statements);
    }
    case YP_TOKEN_PERCENT_LOWER_I: {
      parser_lex(parser);
      yp_token_t opening = parser->previous;
      yp_node_t *array = yp_array_node_create(parser, &opening, &opening);

      while (!match_any_type_p(parser, 2, YP_TOKEN_STRING_END, YP_TOKEN_EOF)) {
        if (yp_array_node_size(array) == 0) {
          accept(parser, YP_TOKEN_WORDS_SEP);
        } else {
          expect(parser, YP_TOKEN_WORDS_SEP, "Expected a separator for the symbols in a `%i` list.");
          if (match_type_p(parser, YP_TOKEN_STRING_END)) break;
        }

        expect(parser, YP_TOKEN_STRING_CONTENT, "Expected a symbol in a `%i` list.");

        yp_token_t opening = not_provided(parser);
        yp_token_t closing = not_provided(parser);

        yp_node_t *symbol = yp_node_symbol_node_create_and_unescape(parser, &opening, &parser->previous, &closing);
        yp_array_node_elements_append(array, symbol);
      }

      expect(parser, YP_TOKEN_STRING_END, "Expected a closing delimiter for a `%i` list.");
      yp_array_node_close_set(array, &parser->previous);

      return array;
    }
    case YP_TOKEN_PERCENT_UPPER_I: {
      parser_lex(parser);
      yp_token_t opening = parser->previous;
      yp_node_t *array = yp_array_node_create(parser, &opening, &opening);

      // This is the current node that we are parsing that will be added to the
      // list of elements.
      yp_node_t *current = NULL;

      while (!match_any_type_p(parser, 2, YP_TOKEN_STRING_END, YP_TOKEN_EOF)) {
        switch (parser->current.type) {
          case YP_TOKEN_WORDS_SEP: {
            if (current == NULL) {
              // If we hit a separator before we have any content, then we don't
              // need to do anything.
            } else {
              // If we hit a separator after we've hit content, then we need to
              // append that content to the list and reset the current node.
              yp_array_node_elements_append(array, current);
              current = NULL;
            }

            parser_lex(parser);
            break;
          }
          case YP_TOKEN_STRING_CONTENT: {
            yp_token_t opening = not_provided(parser);
            yp_token_t closing = not_provided(parser);

            if (current == NULL) {
              // If we hit content and the current node is NULL, then this is
              // the first string content we've seen. In that case we're going
              // to create a new string node and set that to the current.
              parser_lex(parser);
              current = yp_node_symbol_node_create_and_unescape(parser, &opening, &parser->previous, &closing);
            } else if (current->type == YP_NODE_INTERPOLATED_SYMBOL_NODE) {
              // If we hit string content and the current node is an
              // interpolated string, then we need to append the string content
              // to the list of child nodes.
              yp_node_t *part = parse_string_part(parser);
              yp_node_list_append(parser, current, &current->as.interpolated_symbol_node.parts, part);
            } else {
              assert(false && "unreachable");
            }

            break;
          }
          case YP_TOKEN_EMBVAR: {
            if (current == NULL) {
              // If we hit an embedded variable and the current node is NULL,
              // then this is the start of a new string. We'll set the current
              // node to a new interpolated string.
              yp_token_t opening = not_provided(parser);
              yp_token_t closing = not_provided(parser);
              current = yp_node_interpolated_symbol_node_create(parser, &opening, &closing);
            } else if (current->type == YP_NODE_SYMBOL_NODE) {
              // If we hit an embedded variable and the current node is a string
              // node, then we'll convert the current into an interpolated
              // string and add the string node to the list of parts.
              yp_token_t opening = not_provided(parser);
              yp_token_t closing = not_provided(parser);
              yp_node_t *interpolated = yp_node_interpolated_symbol_node_create(parser, &opening, &closing);

              yp_symbol_node_to_string_node(parser, current);
              yp_node_list_append(parser, interpolated, &interpolated->as.interpolated_symbol_node.parts, current);
              current = interpolated;
            } else {
              // If we hit an embedded variable and the current node is an
              // interpolated string, then we'll just add the embedded variable.
            }

            yp_node_t *part = parse_string_part(parser);
            yp_node_list_append(parser, current, &current->as.interpolated_symbol_node.parts, part);
            break;
          }
          case YP_TOKEN_EMBEXPR_BEGIN: {
            if (current == NULL) {
              // If we hit an embedded expression and the current node is NULL,
              // then this is the start of a new string. We'll set the current
              // node to a new interpolated string.
              yp_token_t opening = not_provided(parser);
              yp_token_t closing = not_provided(parser);
              current = yp_node_interpolated_symbol_node_create(parser, &opening, &closing);
            } else if (current->type == YP_NODE_SYMBOL_NODE) {
              // If we hit an embedded expression and the current node is a
              // string node, then we'll convert the current into an
              // interpolated string and add the string node to the list of
              // parts.
              yp_token_t opening = not_provided(parser);
              yp_token_t closing = not_provided(parser);
              yp_node_t *interpolated = yp_node_interpolated_symbol_node_create(parser, &opening, &closing);

              yp_symbol_node_to_string_node(parser, current);
              yp_node_list_append(parser, interpolated, &interpolated->as.interpolated_symbol_node.parts, current);
              current = interpolated;
            } else if (current->type == YP_NODE_INTERPOLATED_SYMBOL_NODE) {
              // If we hit an embedded expression and the current node is an
              // interpolated string, then we'll just continue on.
            } else {
              assert(false && "unreachable");
            }

            yp_node_t *part = parse_string_part(parser);
            yp_node_list_append(parser, current, &current->as.interpolated_symbol_node.parts, part);
            break;
          }
          default:
            expect(parser, YP_TOKEN_STRING_CONTENT, "Expected a symbol in a `%I` list.");
            parser_lex(parser);
            break;
        }
      }

      // If we have a current node, then we need to append it to the list.
      if (current) {
        yp_array_node_elements_append(array, current);
      }

      expect(parser, YP_TOKEN_STRING_END, "Expected a closing delimiter for a `%I` list.");
      yp_array_node_close_set(array, &parser->previous);

      return array;
    }
    case YP_TOKEN_PERCENT_LOWER_W: {
      parser_lex(parser);
      yp_token_t opening = parser->previous;
      yp_node_t *array = yp_array_node_create(parser, &opening, &opening);

      // skip all leading whitespaces
      accept(parser, YP_TOKEN_WORDS_SEP);

      while (!match_any_type_p(parser, 2, YP_TOKEN_STRING_END, YP_TOKEN_EOF)) {
        if (yp_array_node_size(array) == 0) {
          accept(parser, YP_TOKEN_WORDS_SEP);
        } else {
          expect(parser, YP_TOKEN_WORDS_SEP, "Expected a separator for the strings in a `%w` list.");
          if (match_type_p(parser, YP_TOKEN_STRING_END)) break;
        }
        expect(parser, YP_TOKEN_STRING_CONTENT, "Expected a string in a `%w` list.");

        yp_token_t opening = not_provided(parser);
        yp_token_t closing = not_provided(parser);
        yp_node_t *string = yp_node_string_node_create_and_unescape(parser, &opening, &parser->previous, &closing, YP_UNESCAPE_MINIMAL);
        yp_array_node_elements_append(array, string);
      }

      expect(parser, YP_TOKEN_STRING_END, "Expected a closing delimiter for a `%w` list.");
      yp_array_node_close_set(array, &parser->previous);

      return array;
    }
    case YP_TOKEN_PERCENT_UPPER_W: {
      parser_lex(parser);
      yp_token_t opening = parser->previous;
      yp_node_t *array = yp_array_node_create(parser, &opening, &opening);

      // This is the current node that we are parsing that will be added to the
      // list of elements.
      yp_node_t *current = NULL;

      while (!match_any_type_p(parser, 2, YP_TOKEN_STRING_END, YP_TOKEN_EOF)) {
        switch (parser->current.type) {
          case YP_TOKEN_WORDS_SEP: {
            if (current == NULL) {
              // If we hit a separator before we have any content, then we don't
              // need to do anything.
            } else {
              // If we hit a separator after we've hit content, then we need to
              // append that content to the list and reset the current node.
              yp_array_node_elements_append(array, current);
              current = NULL;
            }

            parser_lex(parser);
            break;
          }
          case YP_TOKEN_STRING_CONTENT: {
            if (current == NULL) {
              // If we hit content and the current node is NULL, then this is
              // the first string content we've seen. In that case we're going
              // to create a new string node and set that to the current.
              current = parse_string_part(parser);
            } else if (current->type == YP_NODE_INTERPOLATED_STRING_NODE) {
              // If we hit string content and the current node is an
              // interpolated string, then we need to append the string content
              // to the list of child nodes.
              yp_node_t *part = parse_string_part(parser);
              yp_node_list_append(parser, current, &current->as.interpolated_string_node.parts, part);
            } else {
              assert(false && "unreachable");
            }

            break;
          }
          case YP_TOKEN_EMBVAR: {
            if (current == NULL) {
              // If we hit an embedded variable and the current node is NULL,
              // then this is the start of a new string. We'll set the current
              // node to a new interpolated string.
              yp_token_t opening = not_provided(parser);
              yp_token_t closing = not_provided(parser);
              current = yp_node_interpolated_string_node_create(parser, &opening, &closing);
            } else if (current->type == YP_NODE_STRING_NODE) {
              // If we hit an embedded variable and the current node is a string
              // node, then we'll convert the current into an interpolated
              // string and add the string node to the list of parts.
              yp_token_t opening = not_provided(parser);
              yp_token_t closing = not_provided(parser);
              yp_node_t *interpolated = yp_node_interpolated_string_node_create(parser, &opening, &closing);

              yp_node_list_append(parser, interpolated, &interpolated->as.interpolated_string_node.parts, current);
              current = interpolated;
            } else {
              // If we hit an embedded variable and the current node is an
              // interpolated string, then we'll just add the embedded variable.
            }

            yp_node_t *part = parse_string_part(parser);
            yp_node_list_append(parser, current, &current->as.interpolated_string_node.parts, part);
            break;
          }
          case YP_TOKEN_EMBEXPR_BEGIN: {
            if (current == NULL) {
              // If we hit an embedded expression and the current node is NULL,
              // then this is the start of a new string. We'll set the current
              // node to a new interpolated string.
              yp_token_t opening = not_provided(parser);
              yp_token_t closing = not_provided(parser);
              current = yp_node_interpolated_string_node_create(parser, &opening, &closing);
            } else if (current->type == YP_NODE_STRING_NODE) {
              // If we hit an embedded expression and the current node is a
              // string node, then we'll convert the current into an
              // interpolated string and add the string node to the list of
              // parts.
              yp_token_t opening = not_provided(parser);
              yp_token_t closing = not_provided(parser);
              yp_node_t *interpolated = yp_node_interpolated_string_node_create(parser, &opening, &closing);
              yp_node_list_append(parser, interpolated, &interpolated->as.interpolated_string_node.parts, current);
              current = interpolated;
            } else if (current->type == YP_NODE_INTERPOLATED_STRING_NODE) {
              // If we hit an embedded expression and the current node is an
              // interpolated string, then we'll just continue on.
            } else {
              assert(false && "unreachable");
            }

            yp_node_t *part = parse_string_part(parser);
            yp_node_list_append(parser, current, &current->as.interpolated_string_node.parts, part);
            break;
          }
          default:
            expect(parser, YP_TOKEN_STRING_CONTENT, "Expected a string in a `%W` list.");
            parser_lex(parser);
            break;
        }
      }

      // If we have a current node, then we need to append it to the list.
      if (current) {
        yp_array_node_elements_append(array, current);
      }

      expect(parser, YP_TOKEN_STRING_END, "Expected a closing delimiter for a `%W` list.");
      yp_array_node_close_set(array, &parser->previous);

      return array;
    }
    case YP_TOKEN_RATIONAL_NUMBER:
      parser_lex(parser);
      return yp_rational_node_create(parser, &parser->previous);
    case YP_TOKEN_REGEXP_BEGIN: {
      yp_token_t opening = parser->current;
      parser_lex(parser);

      if (match_type_p(parser, YP_TOKEN_REGEXP_END)) {
        // If we get here, then we have an end immediately after a start. In
        // that case we'll create an empty content token and return an
        // uninterpolated regular expression.
        yp_token_t content = (yp_token_t) {
          .type = YP_TOKEN_STRING_CONTENT,
          .start = parser->previous.end,
          .end = parser->previous.end
        };

        parser_lex(parser);
        return yp_node_regular_expression_node_create(parser, &opening, &content, &parser->previous);
      }

      yp_node_t *node;

      if (match_type_p(parser, YP_TOKEN_STRING_CONTENT)) {
        // In this case we've hit string content so we know the regular
        // expression at least has something in it. We'll need to check if the
        // following token is the end (in which case we can return a plain
        // regular expression) or if it's not then it has interpolation.
        yp_token_t content = parser->current;
        parser_lex(parser);

        // If we hit an end, then we can create a regular expression node
        // without interpolation, which can be represented more succinctly and
        // more easily compiled.
        if (accept(parser, YP_TOKEN_REGEXP_END)) {
          return yp_node_regular_expression_node_create_and_unescape(parser, &opening, &content, &parser->previous, YP_UNESCAPE_ALL);
        }

        // If we get here, then we have interpolation so we'll need to create
        // a regular expression node with interpolation.
        node = yp_node_interpolated_regular_expression_node_create(parser, &opening, &opening);

        yp_token_t opening = not_provided(parser);
        yp_token_t closing = not_provided(parser);
        yp_node_t *part = yp_node_string_node_create_and_unescape(parser, &opening, &parser->previous, &closing, YP_UNESCAPE_ALL);

        yp_node_list_append(parser, node, &node->as.interpolated_regular_expression_node.parts, part);
      } else {
        // If the first part of the body of the regular expression is not a
        // string content, then we have interpolation and we need to create an
        // interpolated regular expression node.
        node = yp_node_interpolated_regular_expression_node_create(parser, &opening, &opening);
      }

      // Now that we're here and we have interpolation, we'll parse all of the
      // parts into the list.
      while (!match_any_type_p(parser, 2, YP_TOKEN_REGEXP_END, YP_TOKEN_EOF)) {
        yp_node_t *part = parse_string_part(parser);
        if (part != NULL) {
          yp_node_list_append(parser, node, &node->as.interpolated_regular_expression_node.parts, part);
        }
      }

      expect(parser, YP_TOKEN_REGEXP_END, "Expected a closing delimiter for a regular expression.");
      node->as.interpolated_regular_expression_node.closing = parser->previous;
      node->location.end = parser->previous.end;

      return node;
    }
    case YP_TOKEN_BACKTICK:
    case YP_TOKEN_PERCENT_LOWER_X: {
      parser_lex(parser);
      yp_token_t opening = parser->previous;

      // When we get here, we don't know if this string is going to have
      // interpolation or not, even though it is allowed. Still, we want to be
      // able to return a string node without interpolation if we can since
      // it'll be faster.
      if (match_type_p(parser, YP_TOKEN_STRING_END)) {
        // If we get here, then we have an end immediately after a start. In
        // that case we'll create an empty content token and return an
        // uninterpolated string.
        yp_token_t content = (yp_token_t) {
          .type = YP_TOKEN_STRING_CONTENT,
          .start = parser->previous.end,
          .end = parser->previous.end
        };

        parser_lex(parser);
        return yp_xstring_node_create(parser, &opening, &content, &parser->previous);
      }

      yp_node_t *node;

      if (match_type_p(parser, YP_TOKEN_STRING_CONTENT)) {
        // In this case we've hit string content so we know the string at least
        // has something in it. We'll need to check if the following token is
        // the end (in which case we can return a plain string) or if it's not
        // then it has interpolation.
        yp_token_t content = parser->current;
        parser_lex(parser);

        if (accept(parser, YP_TOKEN_STRING_END)) {
          return yp_node_xstring_node_create_and_unescape(parser, &opening, &content, &parser->previous);
        }

        // If we get here, then we have interpolation so we'll need to create
        // a string node with interpolation.
        node = yp_node_interpolated_x_string_node_create(parser, &opening, &opening);

        yp_token_t opening = not_provided(parser);
        yp_token_t closing = not_provided(parser);
        yp_node_t *part = yp_node_string_node_create_and_unescape(parser, &opening, &parser->previous, &closing, YP_UNESCAPE_ALL);
        yp_node_list_append(parser, node, &node->as.interpolated_x_string_node.parts, part);
      } else {
        // If the first part of the body of the string is not a string content,
        // then we have interpolation and we need to create an interpolated
        // string node.
        node = yp_node_interpolated_x_string_node_create(parser, &opening, &opening);
      }

      while (!match_any_type_p(parser, 2, YP_TOKEN_STRING_END, YP_TOKEN_EOF)) {
        yp_node_t *part = parse_string_part(parser);
        if (part != NULL) yp_node_list_append(parser, node, &node->as.interpolated_x_string_node.parts, part);
      }

      expect(parser, YP_TOKEN_STRING_END, "Expected a closing delimiter for an xstring.");
      node->as.interpolated_x_string_node.closing = parser->previous;
      node->location.end = parser->previous.end;

      return node;
    }
    case YP_TOKEN_USTAR: {
      parser_lex(parser);

      // * operators at the beginning of expressions are only valid in the
      // context of a multiple assignment. We enforce that here. We'll still lex
      // past it though and create a missing node place.
      if (binding_power != YP_BINDING_POWER_STATEMENT) {
        return yp_node_missing_node_create(parser, &(yp_location_t) {
          .start = parser->previous.start,
          .end = parser->previous.end,
        });
      }

      yp_token_t operator = parser->previous;
      yp_node_t *name = NULL;

      if (token_begins_expression_p(parser->current.type)) {
        name = parse_expression(parser, YP_BINDING_POWER_INDEX, "Expected an expression after '*'.");
      }

      yp_node_t *splat = yp_node_splat_node_create(parser, &operator, name);
      return parse_targets(parser, splat, YP_BINDING_POWER_INDEX);
    }
    case YP_TOKEN_BANG: {
      parser_lex(parser);

      yp_token_t operator = parser->previous;
      yp_node_t *receiver = parse_expression(parser, yp_binding_powers[parser->previous.type].right, "Expected a receiver after unary !.");
      yp_node_t *node = yp_call_node_unary_create(parser, &operator, receiver, "!");

      return node;
    }
    case YP_TOKEN_TILDE: {
      parser_lex(parser);

      yp_token_t operator = parser->previous;
      yp_node_t *receiver = parse_expression(parser, yp_binding_powers[parser->previous.type].right, "Expected a receiver after unary ~.");
      yp_node_t *node = yp_call_node_unary_create(parser, &operator, receiver, "~");

      return node;
    }
    case YP_TOKEN_UMINUS: {
      parser_lex(parser);

      yp_token_t operator = parser->previous;
      yp_node_t *receiver = parse_expression(parser, yp_binding_powers[parser->previous.type].right, "Expected a receiver after unary -.");
      yp_node_t *node = yp_call_node_unary_create(parser, &operator, receiver, "-@");

      return node;
    }
    case YP_TOKEN_MINUS_GREATER: {
      parser->lambda_enclosure_nesting = parser->enclosure_nesting;
<<<<<<< HEAD
      yp_accepts_block_stack_push(parser, true);

=======
      yp_state_stack_push(&parser->accepts_block_stack, true);
>>>>>>> 9abf949f
      parser_lex(parser);

      yp_token_t opening = parser->previous;
      yp_parser_scope_push(parser, &opening, false);

      yp_token_t lparen;
      yp_token_t rparen;
      yp_node_t *params;

      switch (parser->current.type) {
        case YP_TOKEN_PARENTHESIS_LEFT: {
          parser_lex(parser);
          lparen = parser->previous;

          if (match_type_p(parser, YP_TOKEN_PARENTHESIS_RIGHT)) {
            params = NULL;
          } else {
            params = parse_block_parameters(parser, false);
          }

          accept(parser, YP_TOKEN_NEWLINE);
          expect(parser, YP_TOKEN_PARENTHESIS_RIGHT, "Expected ')' after left parenthesis.");
          rparen = parser->previous;
          break;
        }
        case YP_CASE_PARAMETER: {
          lparen = not_provided(parser);
          rparen = not_provided(parser);
          params = parse_block_parameters(parser, false);
          break;
        }
        default: {
          lparen = not_provided(parser);
          rparen = not_provided(parser);
          params = NULL;
          break;
        }
      }

      yp_node_t *body;
      parser->lambda_enclosure_nesting = -1;

      if (accept(parser, YP_TOKEN_LAMBDA_BEGIN)) {
        body = parse_statements(parser, YP_CONTEXT_LAMBDA_BRACES);
        expect(parser, YP_TOKEN_BRACE_RIGHT, "Expecting '}' to close lambda block.");
      } else {
        expect(parser, YP_TOKEN_KEYWORD_DO, "Expected a 'do' keyword or a '{' to open lambda block.");
        body = parse_statements(parser, YP_CONTEXT_LAMBDA_DO_END);

        if (body && match_any_type_p(parser, 2, YP_TOKEN_KEYWORD_RESCUE, YP_TOKEN_KEYWORD_ENSURE)) {
          body = parse_rescues_as_begin(parser, body);
        }
        expect(parser, YP_TOKEN_KEYWORD_END, "Expecting 'end' keyword to close lambda block.");
      }

      yp_node_t *scope = parser->current_scope->node;
      yp_parser_scope_pop(parser);
<<<<<<< HEAD
      yp_accepts_block_stack_pop(parser);
      return yp_node_lambda_node_create(parser, scope, &lparen, parameters, &rparen, body);
=======
      yp_state_stack_pop(&parser->accepts_block_stack);
      return yp_node_lambda_node_create(parser, scope, &opening, &lparen, params, &rparen, body);
>>>>>>> 9abf949f
    }
    case YP_TOKEN_UPLUS: {
      parser_lex(parser);

      yp_token_t operator = parser->previous;
      yp_node_t *receiver = parse_expression(parser, yp_binding_powers[parser->previous.type].right, "Expected a receiver after unary +.");
      yp_node_t *node = yp_call_node_unary_create(parser, &operator, receiver, "+@");

      return node;
    }
    case YP_TOKEN_STRING_BEGIN: {
      parser_lex(parser);

      yp_token_t opening = parser->previous;
      yp_node_t *node;

      if (accept(parser, YP_TOKEN_STRING_END)) {
        // If we get here, then we have an end immediately after a start. In
        // that case we'll create an empty content token and return an
        // uninterpolated string.
        yp_token_t content = (yp_token_t) {
          .type = YP_TOKEN_STRING_CONTENT,
          .start = parser->previous.start,
          .end = parser->previous.start
        };

        node = yp_node_string_node_create_and_unescape(parser, &opening, &content, &parser->previous, YP_UNESCAPE_NONE);
      } else if (accept(parser, YP_TOKEN_LABEL_END)) {
        // If we get here, then we have an end of a label immediately after a
        // start. In that case we'll create an empty symbol node.
        yp_token_t opening = not_provided(parser);
        yp_token_t content = (yp_token_t) {
          .type = YP_TOKEN_STRING_CONTENT,
          .start = parser->previous.start,
          .end = parser->previous.start
        };

        return yp_node_symbol_node_create(parser, &opening, &content, &parser->previous);
      } else if (!lex_mode->as.string.interpolation) {
        // If we don't accept interpolation then we only expect there to be a
        // single string content token immediately after the opening delimiter.
        expect(parser, YP_TOKEN_STRING_CONTENT, "Expected string content after opening delimiter.");
        yp_token_t content = parser->previous;

        if (accept(parser, YP_TOKEN_LABEL_END)) {
          return yp_node_symbol_node_create_and_unescape(parser, &opening, &content, &parser->previous);
        }

        expect(parser, YP_TOKEN_STRING_END, "Expected a closing delimiter for a string literal.");
        node = yp_node_string_node_create_and_unescape(parser, &opening, &content, &parser->previous, YP_UNESCAPE_MINIMAL);
      } else if (match_type_p(parser, YP_TOKEN_STRING_CONTENT)) {
        // In this case we've hit string content so we know the string at
        // least has something in it. We'll need to check if the following
        // token is the end (in which case we can return a plain string) or if
        // it's not then it has interpolation.
        yp_token_t content = parser->current;
        parser_lex(parser);

        if (accept(parser, YP_TOKEN_STRING_END)) {
          node = yp_node_string_node_create_and_unescape(parser, &opening, &content, &parser->previous, YP_UNESCAPE_ALL);
        } else if (accept(parser, YP_TOKEN_LABEL_END)) {
          return yp_node_symbol_node_create_and_unescape(parser, &opening, &content, &parser->previous);
        } else {
          // If we get here, then we have interpolation so we'll need to create
          // a string or symbol node with interpolation.
          yp_node_list_t parts;
          yp_node_list_init(&parts);

          yp_token_t string_opening = not_provided(parser);
          yp_token_t string_closing = not_provided(parser);
          yp_node_t *part = yp_node_string_node_create_and_unescape(parser, &string_opening, &parser->previous, &string_closing, YP_UNESCAPE_ALL);
          yp_node_list_append2(&parts, part);

          while (!match_any_type_p(parser, 3, YP_TOKEN_STRING_END, YP_TOKEN_LABEL_END, YP_TOKEN_EOF)) {
            yp_node_t *part = parse_string_part(parser);
            if (part != NULL) yp_node_list_append2(&parts, part);
          }

          if (accept(parser, YP_TOKEN_LABEL_END)) {
            return yp_interpolated_symbol_node_create(parser, &opening, &parts, &parser->previous);
          }

          expect(parser, YP_TOKEN_STRING_END, "Expected a closing delimiter for an interpolated string.");
          node = yp_interpolated_string_node_create(parser, &opening, &parts, &parser->previous);
        }
      } else {
        // If we get here, then the first part of the string is not plain string
        // content, in which case we need to parse the string as an interpolated
        // string.
        yp_node_list_t parts;
        yp_node_list_init(&parts);

        while (!match_any_type_p(parser, 3, YP_TOKEN_STRING_END, YP_TOKEN_LABEL_END, YP_TOKEN_EOF)) {
          yp_node_t *part = parse_string_part(parser);
          if (part != NULL) yp_node_list_append2(&parts, part);
        }

        if (accept(parser, YP_TOKEN_LABEL_END)) {
          return yp_interpolated_symbol_node_create(parser, &opening, &parts, &parser->previous);
        }

        expect(parser, YP_TOKEN_STRING_END, "Expected a closing delimiter for an interpolated string.");
        node = yp_interpolated_string_node_create(parser, &opening, &parts, &parser->previous);
      }

      // If there's a string immediately following this string, then it's a
      // concatenatation. In this case we'll parse the next string and create a
      // node in the tree that concatenates the two strings.
      if (parser->current.type == YP_TOKEN_STRING_BEGIN) {
        return yp_node_string_concat_node_create(
          parser,
          node,
          parse_expression(parser, YP_BINDING_POWER_CALL, "Expected string on the right side of concatenation.")
        );
      } else {
        return node;
      }
    }
    case YP_TOKEN_SYMBOL_BEGIN:
      parser_lex(parser);
      return parse_symbol(parser, lex_mode, YP_LEX_STATE_END);
    default:
      if (context_recoverable(parser, &parser->current)) {
        parser->recovering = true;
      }

      return yp_node_missing_node_create(parser, &(yp_location_t) {
        .start = parser->previous.start,
        .end = parser->previous.end,
      });
  }
}

static inline yp_node_t *
parse_assignment_value(yp_parser_t *parser, yp_binding_power_t previous_binding_power, yp_binding_power_t binding_power, const char *message) {
  yp_node_t *value = parse_starred_expression(parser, binding_power, message);

  if (previous_binding_power == YP_BINDING_POWER_STATEMENT && accept(parser, YP_TOKEN_COMMA)) {
    yp_token_t opening = not_provided(parser);
    yp_token_t closing = not_provided(parser);
    yp_node_t *array = yp_array_node_create(parser, &opening, &closing);

    yp_array_node_elements_append(array, value);
    value = array;

    do {
      yp_node_t *element = parse_starred_expression(parser, binding_power, "Expected an element for the array.");
      yp_array_node_elements_append(array, element);
      if (element->type == YP_NODE_MISSING_NODE) break;
    } while (accept(parser, YP_TOKEN_COMMA));
  }

  return value;
}

static inline yp_node_t *
parse_expression_infix(yp_parser_t *parser, yp_node_t *node, yp_binding_power_t previous_binding_power, yp_binding_power_t binding_power) {
  yp_token_t token = parser->current;

  switch (token.type) {
    case YP_TOKEN_EQUAL: {
      switch (node->type) {
        case YP_NODE_CALL_NODE: {
          // If we have no arguments to the call node and we need this to be a
          // target then this is either a method call or a local variable write.
          // This _must_ happen before the value is parsed because it could be
          // referenced in the value.
          if (yp_call_node_vcall_p(node)) {
            yp_parser_local_add(parser, &node->as.call_node.message);
          }

          // fallthrough
        }
        case YP_CASE_WRITABLE: {
          parser_lex(parser);
          yp_node_t *value = parse_assignment_value(parser, previous_binding_power, binding_power, "Expected a value after =.");
          return parse_target(parser, node, &token, value);
        }
        case YP_NODE_SPLAT_NODE: {
          switch (node->as.splat_node.expression->type) {
            case YP_CASE_WRITABLE: {
              parser_lex(parser);
              yp_node_t *value = parse_assignment_value(parser, previous_binding_power, binding_power, "Expected a value after =.");
              return parse_target(parser, node, &token, value);
            }
            default: {}
          }

          // fallthrough
        }
        default:
          parser_lex(parser);

          // In this case we have an = sign, but we don't know what it's for. We
          // need to treat it as an error. For now, we'll mark it as an error
          // and just skip right past it.
          yp_diagnostic_list_append(&parser->error_list, token.start, token.end, "Unexpected `='.");
          return node;
      }
    }
    case YP_TOKEN_AMPERSAND_AMPERSAND_EQUAL: {
      switch (node->type) {
        case YP_NODE_CALL_NODE: {
          // If we have no arguments to the call node and we need this to be a
          // target then this is either a method call or a local variable write.
          // This _must_ happen before the value is parsed because it could be
          // referenced in the value.
          if (yp_call_node_vcall_p(node)) {
            yp_parser_local_add(parser, &node->as.call_node.message);
          }

          // fallthrough
        }
        case YP_CASE_WRITABLE: {
          yp_token_t operator = parser->current;
          parser_lex(parser);

          yp_token_t target_operator = not_provided(parser);
          node = parse_target(parser, node, &target_operator, NULL);

          if (node->type == YP_NODE_MULTI_WRITE_NODE) {
            yp_diagnostic_list_append(&parser->error_list, operator.start, operator.end, "Cannot use `&&=' on a multi-write.");
          }

          yp_node_t *value = parse_expression(parser, binding_power, "Expected a value after &&=");
          return yp_operator_and_assignment_node_create(parser, node, &token, value);
        }
        default:
          parser_lex(parser);

          // In this case we have an &&= sign, but we don't know what it's for.
          // We need to treat it as an error. For now, we'll mark it as an error
          // and just skip right past it.
          yp_diagnostic_list_append(&parser->error_list, parser->previous.start, parser->previous.end, "Unexpected `&&='.");
          return node;
      }
    }
    case YP_TOKEN_PIPE_PIPE_EQUAL: {
      switch (node->type) {
        case YP_NODE_CALL_NODE: {
          // If we have no arguments to the call node and we need this to be a
          // target then this is either a method call or a local variable write.
          // This _must_ happen before the value is parsed because it could be
          // referenced in the value.
          if (yp_call_node_vcall_p(node)) {
            yp_parser_local_add(parser, &node->as.call_node.message);
          }

          // fallthrough
        }
        case YP_CASE_WRITABLE: {
          yp_token_t operator = parser->current;
          parser_lex(parser);

          yp_token_t target_operator = not_provided(parser);
          node = parse_target(parser, node, &target_operator, NULL);

          if (node->type == YP_NODE_MULTI_WRITE_NODE) {
            yp_diagnostic_list_append(&parser->error_list, operator.start, operator.end, "Cannot use `||=' on a multi-write.");
          }

          yp_node_t *value = parse_expression(parser, binding_power, "Expected a value after ||=");
          return yp_operator_or_assignment_node_create(parser, node, &token, value);
        }
        default:
          parser_lex(parser);

          // In this case we have an ||= sign, but we don't know what it's for.
          // We need to treat it as an error. For now, we'll mark it as an error
          // and just skip right past it.
          yp_diagnostic_list_append(&parser->error_list, parser->previous.start, parser->previous.end, "Unexpected `||='.");
          return node;
      }
    }
    case YP_TOKEN_AMPERSAND_EQUAL:
    case YP_TOKEN_CARET_EQUAL:
    case YP_TOKEN_GREATER_GREATER_EQUAL:
    case YP_TOKEN_LESS_LESS_EQUAL:
    case YP_TOKEN_MINUS_EQUAL:
    case YP_TOKEN_PERCENT_EQUAL:
    case YP_TOKEN_PIPE_EQUAL:
    case YP_TOKEN_PLUS_EQUAL:
    case YP_TOKEN_SLASH_EQUAL:
    case YP_TOKEN_STAR_EQUAL:
    case YP_TOKEN_STAR_STAR_EQUAL: {
      switch (node->type) {
        case YP_NODE_CALL_NODE: {
          // If we have no arguments to the call node and we need this to be a
          // target then this is either a method call or a local variable write.
          // This _must_ happen before the value is parsed because it could be
          // referenced in the value.
          if (yp_call_node_vcall_p(node)) {
            yp_parser_local_add(parser, &node->as.call_node.message);
          }

          // fallthrough
        }
        case YP_CASE_WRITABLE: {
          yp_token_t operator = not_provided(parser);
          node = parse_target(parser, node, &operator, NULL);

          parser_lex(parser);
          yp_node_t *value = parse_expression(parser, binding_power, "Expected a value after the operator.");
          return yp_node_operator_assignment_node_create(parser, node, &token, value);
        }
        default:
          parser_lex(parser);

          // In this case we have an operator but we don't know what it's for.
          // We need to treat it as an error. For now, we'll mark it as an error
          // and just skip right past it.
          yp_diagnostic_list_append(&parser->error_list, parser->previous.start, parser->previous.end, "Unexpected operator.");
          return node;
      }
    }
    case YP_TOKEN_AMPERSAND_AMPERSAND:
    case YP_TOKEN_KEYWORD_AND: {
      parser_lex(parser);

      yp_node_t *right = parse_expression(parser, binding_power, "Expected a value after the operator.");
      return yp_and_node_create(parser, node, &token, right);
    }
    case YP_TOKEN_KEYWORD_OR:
    case YP_TOKEN_PIPE_PIPE: {
      parser_lex(parser);

      yp_node_t *right = parse_expression(parser, binding_power, "Expected a value after the operator.");
      return yp_or_node_create(parser, node, &token, right);
    }
    case YP_TOKEN_EQUAL_TILDE: {
      // Note that we _must_ parse the value before adding the local variables
      // in order to properly mirror the behavior of Ruby. For example,
      //
      //     /(?<foo>bar)/ =~ foo
      //
      // In this case, `foo` should be a method call and not a local yet.
      parser_lex(parser);
      yp_node_t *argument = parse_expression(parser, binding_power, "Expected a value after the operator.");

      // If the receiver of this =~ is a regular expression node, then we need
      // to introduce local variables for it based on its named capture groups.
      if (node->type == YP_NODE_REGULAR_EXPRESSION_NODE) {
        yp_string_list_t named_captures;
        yp_string_list_init(&named_captures);

        yp_token_t *content = &node->as.regular_expression_node.content;
        assert(yp_regexp_named_capture_group_names(content->start, content->end - content->start, &named_captures));

        for (size_t index = 0; index < named_captures.length; index++) {
          yp_string_t *name = &named_captures.strings[index];
          assert(name->type == YP_STRING_SHARED);

          yp_parser_local_add(parser, &(yp_token_t) {
            .type = YP_TOKEN_IDENTIFIER,
            .start = name->as.shared.start,
            .end = name->as.shared.end
          });
        }

        yp_string_list_free(&named_captures);
      }

      return yp_call_node_binary_create(parser, node, &token, argument);
    }
    case YP_TOKEN_BANG_EQUAL:
    case YP_TOKEN_BANG_TILDE:
    case YP_TOKEN_EQUAL_EQUAL:
    case YP_TOKEN_EQUAL_EQUAL_EQUAL:
    case YP_TOKEN_LESS_EQUAL_GREATER:
    case YP_TOKEN_GREATER:
    case YP_TOKEN_GREATER_EQUAL:
    case YP_TOKEN_LESS:
    case YP_TOKEN_LESS_EQUAL:
    case YP_TOKEN_CARET:
    case YP_TOKEN_PIPE:
    case YP_TOKEN_AMPERSAND:
    case YP_TOKEN_GREATER_GREATER:
    case YP_TOKEN_LESS_LESS:
    case YP_TOKEN_MINUS:
    case YP_TOKEN_PLUS:
    case YP_TOKEN_PERCENT:
    case YP_TOKEN_SLASH:
    case YP_TOKEN_STAR:
    case YP_TOKEN_STAR_STAR: {
      parser_lex(parser);

      yp_node_t *argument = parse_expression(parser, binding_power, "Expected a value after the operator.");
      return yp_call_node_binary_create(parser, node, &token, argument);
    }
    case YP_TOKEN_AMPERSAND_DOT:
    case YP_TOKEN_DOT: {
      parser_lex(parser);
      yp_token_t operator = parser->previous;
      yp_arguments_t arguments = yp_arguments(parser);

      // This if statement handles the foo.() syntax.
      if (match_type_p(parser, YP_TOKEN_PARENTHESIS_LEFT)) {
        parse_arguments_list(parser, &arguments, true);
        return yp_call_node_shorthand_create(parser, node, &operator, &arguments);
      }

      yp_token_t message;

      switch (parser->current.type) {
        case YP_CASE_OPERATOR:
        case YP_CASE_KEYWORD:
        case YP_TOKEN_CONSTANT:
        case YP_TOKEN_IDENTIFIER: {
          parser_lex(parser);
          message = parser->previous;
          break;
        }
        default: {
          yp_diagnostic_list_append(&parser->error_list, parser->current.start, parser->current.end, "Expected a valid method name");
          message = (yp_token_t) { .type = YP_TOKEN_MISSING, .start = parser->previous.end, .end = parser->previous.end };
        }
      }

      parse_arguments_list(parser, &arguments, true);
      yp_node_t *call = yp_call_node_call_create(parser, node, &operator, &message, &arguments);

      if (
        (previous_binding_power == YP_BINDING_POWER_STATEMENT) &&
        arguments.arguments == NULL &&
        arguments.opening.type == YP_TOKEN_NOT_PROVIDED &&
        match_type_p(parser, YP_TOKEN_COMMA)
      ) {
        return parse_targets(parser, call, YP_BINDING_POWER_INDEX);
      } else {
        return call;
      }
    }
    case YP_TOKEN_DOT_DOT:
    case YP_TOKEN_DOT_DOT_DOT: {
      parser_lex(parser);

      yp_node_t *right = NULL;
      if (token_begins_expression_p(parser->current.type)) {
        right = parse_expression(parser, binding_power, "Expected a value after the operator.");
      }

      return yp_range_node_create(parser, node, &token, right);
    }
    case YP_TOKEN_KEYWORD_IF_MODIFIER: {
      yp_token_t keyword = parser->current;
      parser_lex(parser);

      yp_node_t *predicate = parse_expression(parser, binding_power, "Expected a predicate after `if'.");
      return yp_if_node_modifier_create(parser, node, &keyword, predicate);
    }
    case YP_TOKEN_KEYWORD_UNLESS_MODIFIER: {
      yp_token_t keyword = parser->current;
      parser_lex(parser);

      yp_node_t *predicate = parse_expression(parser, binding_power, "Expected a predicate after `unless'.");
      return yp_unless_node_modifier_create(parser, node, &keyword, predicate);
    }
    case YP_TOKEN_KEYWORD_UNTIL_MODIFIER: {
      parser_lex(parser);
      yp_node_t *statements = yp_statements_node_create(parser);
      yp_statements_node_body_append(statements, node);

      yp_node_t *predicate = parse_expression(parser, binding_power, "Expected a predicate after 'until'");
      return yp_node_until_node_create(parser, &token, predicate, statements);
    }
    case YP_TOKEN_KEYWORD_WHILE_MODIFIER: {
      parser_lex(parser);
      yp_node_t *statements = yp_statements_node_create(parser);
      yp_statements_node_body_append(statements, node);

      yp_node_t *predicate = parse_expression(parser, binding_power, "Expected a predicate after 'while'");
      return yp_node_while_node_create(parser, &token, predicate, statements);
    }
    case YP_TOKEN_QUESTION_MARK: {
      parser_lex(parser);
      yp_node_t *true_expression = parse_expression(parser, YP_BINDING_POWER_DEFINED, "Expected a value after '?'");

      if (parser->recovering) {
        // If parsing the true expression of this ternary resulted in a syntax
        // error that we can recover from, then we're going to put missing nodes
        // and tokens into the remaining places. We want to be sure to do this
        // before the `expect` function call to make sure it doesn't
        // accidentally move past a ':' token that occurs after the syntax
        // error.
        yp_token_t colon = (yp_token_t) { .type = YP_TOKEN_MISSING, .start = parser->previous.end, .end = parser->previous.end };
        yp_node_t *false_expression = yp_node_missing_node_create(parser, &(yp_location_t) {
          .start = colon.start,
          .end = colon.end,
        });

        return yp_node_ternary_node_create(parser, node, &token, true_expression, &colon, false_expression);
      }

      accept(parser, YP_TOKEN_NEWLINE);
      expect(parser, YP_TOKEN_COLON, "Expected ':' after true expression in ternary operator.");

      yp_token_t colon = parser->previous;
      yp_node_t *false_expression = parse_expression(parser, YP_BINDING_POWER_DEFINED, "Expected a value after ':'");

      return yp_node_ternary_node_create(parser, node, &token, true_expression, &colon, false_expression);
    }
    case YP_TOKEN_COLON_COLON: {
      parser_lex(parser);
      yp_token_t delimiter = parser->previous;

      switch (parser->current.type) {
        case YP_TOKEN_CONSTANT: {
          parser_lex(parser);

          // If we have a constant immediately following a '::' operator, then
          // this can either be a constant path or a method call, depending on
          // what follows the constant.
          //
          // If we have parentheses, then this is a method call. That would look
          // like Foo::Bar().
          if (
            (parser->current.type == YP_TOKEN_PARENTHESIS_LEFT) ||
            (token_begins_expression_p(parser->current.type) || match_type_p(parser, YP_TOKEN_USTAR))
          ) {
            yp_token_t message = parser->previous;
            yp_arguments_t arguments = yp_arguments(parser);
            parse_arguments_list(parser, &arguments, true);
            return yp_call_node_call_create(parser, node, &delimiter, &message, &arguments);
          }

          // Otherwise, this is a constant path. That would look like Foo::Bar.
          yp_node_t *child = yp_constant_read_node_create(parser, &parser->previous);
          return yp_node_constant_path_node_create(parser, node, &delimiter, child);
        }
        case YP_TOKEN_IDENTIFIER: {
          parser_lex(parser);

          // If we have an identifier following a '::' operator, then it is for
          // sure a method call.
          yp_arguments_t arguments = yp_arguments(parser);
          parse_arguments_list(parser, &arguments, true);
          return yp_call_node_call_create(parser, node, &delimiter, &parser->previous, &arguments);
        }
        case YP_TOKEN_PARENTHESIS_LEFT: {
          // If we have a parenthesis following a '::' operator, then it is the
          // method call shorthand. That would look like Foo::(bar).
          yp_arguments_t arguments = yp_arguments(parser);
          parse_arguments_list(parser, &arguments, true);

          return yp_call_node_shorthand_create(parser, node, &delimiter, &arguments);
        }
        default: {
          yp_diagnostic_list_append(&parser->error_list, delimiter.start, delimiter.end, "Expected identifier or constant after '::'");

          yp_node_t *child = yp_node_missing_node_create(parser, &(yp_location_t) {
            .start = delimiter.start,
            .end = delimiter.end,
          });

          return yp_node_constant_path_node_create(parser, node, &delimiter, child);
        }
      }
    }
    case YP_TOKEN_KEYWORD_RESCUE_MODIFIER: {
      parser_lex(parser);
      accept(parser, YP_TOKEN_NEWLINE);
      yp_node_t *value = parse_expression(parser, binding_power, "Expected a value after the rescue keyword.");

      return yp_node_rescue_modifier_node_create(parser, node, &token, value);
    }
    case YP_TOKEN_BRACKET_LEFT: {
      yp_accepts_block_stack_push(parser, true);
      parser_lex(parser);

      yp_arguments_t arguments = yp_arguments(parser);
      arguments.opening = parser->previous;
      arguments.arguments = yp_arguments_node_create(parser);

      parse_arguments(parser, arguments.arguments, false, YP_TOKEN_BRACKET_RIGHT);
      yp_accepts_block_stack_pop(parser);

      expect(parser, YP_TOKEN_BRACKET_RIGHT, "Expected ']' to close the bracket expression.");
      arguments.closing = parser->previous;

      // If we have a comma after the closing bracket then this is a multiple
      // assignment and we should parse the targets.
      if (previous_binding_power == YP_BINDING_POWER_STATEMENT && match_type_p(parser, YP_TOKEN_COMMA)) {
        yp_node_t *aref = yp_call_node_aref_create(parser, node, &arguments);
        return parse_targets(parser, aref, YP_BINDING_POWER_INDEX);
      }

      // If we're at the end of the arguments, we can now check if there is a
      // block node that starts with a {. If there is, then we can parse it and
      // add it to the arguments.
      if (accept(parser, YP_TOKEN_BRACE_LEFT)) {
        arguments.block = parse_block(parser);
      } else if (yp_accepts_block_stack_p(parser) && accept(parser, YP_TOKEN_KEYWORD_DO)) {
        arguments.block = parse_block(parser);
      }

      return yp_call_node_aref_create(parser, node, &arguments);
    }
    case YP_TOKEN_KEYWORD_IN: {
      yp_token_t operator = parser->current;

      parser->command_start = false;
      lex_state_set(parser, YP_LEX_STATE_BEG | YP_LEX_STATE_LABEL);

      parser_lex(parser);

      yp_node_t *pattern = parse_pattern(parser, true, "Expected a pattern after `in'.");
      return yp_match_predicate_node_create(parser, node, pattern, &operator);
    }
    case YP_TOKEN_EQUAL_GREATER: {
      yp_token_t operator = parser->current;

      parser->command_start = false;
      lex_state_set(parser, YP_LEX_STATE_BEG | YP_LEX_STATE_LABEL);

      parser_lex(parser);

      yp_node_t *pattern = parse_pattern(parser, true, "Expected a pattern after `=>'.");
      return yp_match_required_node_create(parser, node, pattern, &operator);
    }
    default:
      // TODO: This can happen if you have an expression that is followed by a
      // unary operator. We should not be continuing to parse in these cases,
      // but we are. We need to fix this.
      // assert(false && "unreachable");

      yp_diagnostic_list_append(&parser->error_list, parser->start, parser->start, "unreachable");
      parser_lex(parser);
      return node;
  }
}

// Parse an expression at the given point of the parser using the given binding
// power to parse subsequent chains. If this function finds a syntax error, it
// will append the error message to the parser's error list.
//
// Consumers of this function should always check parser->recovering to
// determine if they need to perform additional cleanup.
static yp_node_t *
parse_expression(yp_parser_t *parser, yp_binding_power_t binding_power, const char *message) {
  yp_token_t recovery = parser->previous;
  yp_node_t *node = parse_expression_prefix(parser, binding_power);

  // If we found a syntax error, then the type of node returned by
  // parse_expression_prefix is going to be a missing node. In that case we need
  // to add the error message to the parser's error list.
  if (node->type == YP_NODE_MISSING_NODE) {
    yp_diagnostic_list_append(&parser->error_list, recovery.end, recovery.end, message);
    return node;
  }

  // Otherwise we'll look and see if the next token can be parsed as an infix
  // operator. If it can, then we'll parse it using parse_expression_infix.
  yp_binding_powers_t current_binding_powers;
  while (
    current_binding_powers = yp_binding_powers[parser->current.type],
    binding_power <= current_binding_powers.left &&
    current_binding_powers.binary
   ) {
    node = parse_expression_infix(parser, node, binding_power, current_binding_powers.right);
  }

  return node;
}

static yp_node_t *
parse_program(yp_parser_t *parser) {
  yp_parser_scope_push(parser, &(yp_token_t) { .type = YP_TOKEN_EOF, .start = parser->start, .end = parser->start }, true);
  parser_lex(parser);

  yp_node_t *statements = parse_statements(parser, YP_CONTEXT_MAIN);
  yp_node_t *scope = parser->current_scope->node;
  yp_parser_scope_pop(parser);

  return yp_node_program_node_create(parser, scope, statements);
}

/******************************************************************************/
/* External functions                                                         */
/******************************************************************************/

// Initialize a parser with the given start and end pointers.
__attribute__((__visibility__("default"))) extern void
yp_parser_init(yp_parser_t *parser, const char *source, size_t size) {
  *parser = (yp_parser_t) {
    .lex_state = YP_LEX_STATE_BEG,
    .command_start = true,
    .enclosure_nesting = 0,
    .lambda_enclosure_nesting = -1,
    .brace_nesting = 0,
    .lex_modes = {
      .index = 0,
      .stack = {{ .mode = YP_LEX_DEFAULT }},
      .current = &parser->lex_modes.stack[0],
    },
    .start = source,
    .end = source + size,
    .current = { .start = source, .end = source },
    .next_start = NULL,
    .heredoc_end = NULL,
    .current_scope = NULL,
    .current_context = NULL,
    .recovering = false,
    .encoding = yp_encoding_utf_8,
    .encoding_changed_callback = NULL,
    .encoding_decode_callback = NULL,
    .encoding_comment_start = source,
    .lex_callback = NULL,
  };

  yp_state_stack_init(&parser->do_loop_stack);
  yp_state_stack_init(&parser->accepts_block_stack);
  yp_accepts_block_stack_push(parser, true);

  yp_list_init(&parser->warning_list);
  yp_list_init(&parser->error_list);
  yp_list_init(&parser->comment_list);

  if (size >= 3 && (unsigned char) source[0] == 0xef && (unsigned char) source[1] == 0xbb && (unsigned char) source[2] == 0xbf) {
    // If the first three bytes of the source are the UTF-8 BOM, then we'll skip
    // over them.
    parser->current.end += 3;
  } else if (size >= 2 && source[0] == '#' && source[1] == '!') {
    // If the first two bytes of the source are a shebang, then we'll indicate
    // that the encoding comment is at the end of the shebang.
    const char *encoding_comment_start = memchr(source, '\n', size);
    if (encoding_comment_start) {
      parser->encoding_comment_start = encoding_comment_start + 1;
    }
  }
}

// Register a callback that will be called whenever YARP changes the encoding it
// is using to parse based on the magic comment.
__attribute__((__visibility__("default"))) extern void
yp_parser_register_encoding_changed_callback(yp_parser_t *parser, yp_encoding_changed_callback_t callback) {
  parser->encoding_changed_callback = callback;
}

// Register a callback that will be called when YARP encounters a magic comment
// with an encoding referenced that it doesn't understand. The callback should
// return NULL if it also doesn't understand the encoding or it should return a
// pointer to a yp_encoding_t struct that contains the functions necessary to
// parse identifiers.
__attribute__((__visibility__("default"))) extern void
yp_parser_register_encoding_decode_callback(yp_parser_t *parser, yp_encoding_decode_callback_t callback) {
  parser->encoding_decode_callback = callback;
}

// Free all of the memory associated with the comment list.
static inline void
yp_comment_list_free(yp_list_t *list) {
  yp_list_node_t *node, *next;

  for (node = list->head; node != NULL; node = next) {
    next = node->next;

    yp_comment_t *comment = (yp_comment_t *) node;
    free(comment);
  }
}

// Free any memory associated with the given parser.
__attribute__((__visibility__("default"))) extern void
yp_parser_free(yp_parser_t *parser) {
  yp_diagnostic_list_free(&parser->error_list);
  yp_diagnostic_list_free(&parser->warning_list);
  yp_comment_list_free(&parser->comment_list);
}

// Parse the Ruby source associated with the given parser and return the tree.
__attribute__((__visibility__("default"))) extern yp_node_t *
yp_parse(yp_parser_t *parser) {
  return parse_program(parser);
}

__attribute__((__visibility__("default"))) extern void
yp_serialize(yp_parser_t *parser, yp_node_t *node, yp_buffer_t *buffer) {
  yp_buffer_append_str(buffer, "YARP", 4);
  yp_buffer_append_u8(buffer, YP_VERSION_MAJOR);
  yp_buffer_append_u8(buffer, YP_VERSION_MINOR);
  yp_buffer_append_u8(buffer, YP_VERSION_PATCH);

  yp_serialize_node(parser, node, buffer);
  yp_buffer_append_str(buffer, "\0", 1);
}

// Parse and serialize the AST represented by the given source to the given
// buffer.
__attribute__((__visibility__("default"))) extern void
yp_parse_serialize(const char *source, size_t size, yp_buffer_t *buffer) {
  yp_parser_t parser;
  yp_parser_init(&parser, source, size);

  yp_node_t *node = yp_parse(&parser);
  yp_serialize(&parser, node, buffer);

  yp_node_destroy(&parser, node);
  yp_parser_free(&parser);
}

#undef YP_CASE_KEYWORD
#undef YP_CASE_OPERATOR
#undef YP_CASE_WRITABLE
#undef YP_STRINGIZE
#undef YP_STRINGIZE0
#undef YP_VERSION_MACRO<|MERGE_RESOLUTION|>--- conflicted
+++ resolved
@@ -5990,13 +5990,8 @@
   yp_token_t opening = parser->previous;
   accept(parser, YP_TOKEN_NEWLINE);
 
-<<<<<<< HEAD
   yp_accepts_block_stack_push(parser, true);
-  yp_parser_scope_push(parser, false);
-=======
-  yp_state_stack_push(&parser->accepts_block_stack, true);
   yp_parser_scope_push(parser, &opening, false);
->>>>>>> 9abf949f
   yp_node_t *parameters = NULL;
 
   if (accept(parser, YP_TOKEN_PIPE)) {
@@ -8358,12 +8353,7 @@
     }
     case YP_TOKEN_MINUS_GREATER: {
       parser->lambda_enclosure_nesting = parser->enclosure_nesting;
-<<<<<<< HEAD
       yp_accepts_block_stack_push(parser, true);
-
-=======
-      yp_state_stack_push(&parser->accepts_block_stack, true);
->>>>>>> 9abf949f
       parser_lex(parser);
 
       yp_token_t opening = parser->previous;
@@ -8421,13 +8411,8 @@
 
       yp_node_t *scope = parser->current_scope->node;
       yp_parser_scope_pop(parser);
-<<<<<<< HEAD
       yp_accepts_block_stack_pop(parser);
-      return yp_node_lambda_node_create(parser, scope, &lparen, parameters, &rparen, body);
-=======
-      yp_state_stack_pop(&parser->accepts_block_stack);
       return yp_node_lambda_node_create(parser, scope, &opening, &lparen, params, &rparen, body);
->>>>>>> 9abf949f
     }
     case YP_TOKEN_UPLUS: {
       parser_lex(parser);
