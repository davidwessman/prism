--- conflicted
+++ resolved
@@ -188,51 +188,6 @@
   rb_encoding *encoding;
 } lex_data_t;
 
-<<<<<<< HEAD
-static yp_encoding_t yp_encoding_ascii = { .name = "ascii",
-                                           .alnum_char = yp_encoding_ascii_alnum_char,
-                                           .alpha_char = yp_encoding_ascii_alpha_char,
-                                           .isupper_char = yp_encoding_ascii_isupper_char };
-
-static yp_encoding_t yp_encoding_ascii_8bit = {
-  .name = "ascii-8bit",
-  .alnum_char = yp_encoding_ascii_alnum_char,
-  .alpha_char = yp_encoding_ascii_alpha_char,
-  .isupper_char = yp_encoding_ascii_isupper_char,
-};
-
-static yp_encoding_t yp_encoding_big5 = { .name = "big5",
-                                          .alnum_char = yp_encoding_big5_alnum_char,
-                                          .alpha_char = yp_encoding_big5_alpha_char,
-                                          .isupper_char = yp_encoding_big5_isupper_char };
-
-static yp_encoding_t yp_encoding_iso_8859_9 = { .name = "iso-8859-9",
-                                                .alnum_char = yp_encoding_iso_8859_9_alnum_char,
-                                                .alpha_char = yp_encoding_iso_8859_9_alpha_char,
-                                                .isupper_char = yp_encoding_iso_8859_9_isupper_char };
-
-static yp_encoding_t yp_encoding_iso_8859_15 = { .name = "iso-8859-15",
-                                                 .alnum_char = yp_encoding_iso_8859_15_alnum_char,
-                                                 .alpha_char = yp_encoding_iso_8859_15_alpha_char,
-                                                 .isupper_char = yp_encoding_iso_8859_15_isupper_char };
-
-static yp_encoding_t yp_encoding_utf_8 = { .name = "utf-8",
-                                           .alnum_char = yp_encoding_utf_8_alnum_char,
-                                           .alpha_char = yp_encoding_utf_8_alpha_char,
-                                           .isupper_char = yp_encoding_utf_8_isupper_char };
-
-static yp_encoding_t yp_encoding_windows_1251 = { .name = "windows-1251",
-                                                  .alnum_char = yp_encoding_windows_1251_alnum_char,
-                                                  .alpha_char = yp_encoding_windows_1251_alpha_char,
-                                                  .isupper_char = yp_encoding_windows_1251_isupper_char };
-
-static yp_encoding_t yp_encoding_windows_1252 = { .name = "windows-1252",
-                                                  .alnum_char = yp_encoding_windows_1252_alnum_char,
-                                                  .alpha_char = yp_encoding_windows_1252_alpha_char,
-                                                  .isupper_char = yp_encoding_windows_1252_isupper_char };
-
-=======
->>>>>>> 57db9256
 static void
 lex_token(void *data, yp_parser_t *parser, yp_token_t *token) {
   lex_data_t *lex_data = (lex_data_t *) parser->lex_callback->data;
@@ -244,39 +199,10 @@
   rb_ary_push(lex_data->tokens, yields);
 }
 
-<<<<<<< HEAD
-static yp_encoding_t *
-lex_encoding_callback(yp_parser_t *parser, const char *start, size_t width) {
-  char compare[width + 1];
-  sprintf(compare, "%.*s", (int) width, start);
-
-#define ENCODING(value, prebuilt)                                                                                      \
-  if (width == sizeof(value) - 1 && strncasecmp(compare, value, sizeof(value) - 1) == 0) {                             \
-    lex_data_t *lex_data = (lex_data_t *) parser->lex_callback->data;                                                  \
-    lex_data->encoding = rb_enc_find(prebuilt.name);                                                                   \
-    return &prebuilt;                                                                                                  \
-  }
-
-  ENCODING("ascii", yp_encoding_ascii);
-  ENCODING("ascii-8bit", yp_encoding_ascii_8bit);
-  ENCODING("big5", yp_encoding_big5);
-  ENCODING("binary", yp_encoding_ascii_8bit);
-  ENCODING("iso-8859-9", yp_encoding_iso_8859_9);
-  ENCODING("iso-8859-15", yp_encoding_iso_8859_15);
-  ENCODING("us-ascii", yp_encoding_ascii);
-  ENCODING("utf-8", yp_encoding_utf_8);
-  ENCODING("windows-1252", yp_encoding_windows_1251);
-  ENCODING("windows-1252", yp_encoding_windows_1252);
-
-#undef ENCODING
-
-  return NULL;
-=======
 static void
 lex_encoding_changed_callback(yp_parser_t *parser) {
   lex_data_t *lex_data = (lex_data_t *) parser->lex_callback->data;
   lex_data->encoding = rb_enc_find(parser->encoding.name);
->>>>>>> 57db9256
 }
 
 // Return an array of tokens corresponding to the given source.
