# frozen_string_literal: true

require "bundler/gem_tasks"
require "rake/extensiontask"
require "rake/testtask"
require "rake/clean"
require "rdoc/task"

Rake.add_rakelib("tasks")

if RUBY_ENGINE != "jruby"
  require "ruby_memcheck"
  RubyMemcheck.config(binary_name: "yarp")
end

task compile: :make
task compile_no_debug: :make_no_debug

task default: [:clobber, :compile, :test]

require_relative "templates/template"

desc "Generate all ERB template based files"
task templates: TEMPLATES

def windows?
  RUBY_PLATFORM.include?("mingw")
end

def run_script(command)
  command = "sh #{command}" if windows?
  sh command
end

file "configure" => ["configure.ac"] do
  # autoreconf would be more generic, but it does not seem to work on GitHub Actions on macOS
  run_script "autoconf"
  run_script "autoheader"
end

file "Makefile" => ["configure", "Makefile.in"] do
  run_script "./configure"
end

task make: [:templates, "Makefile"] do
  sh "make"
end

task make_no_debug: [:templates, "Makefile"] do
  sh "make all-no-debug"
end

task generate_compilation_database: [:clobber, :templates] do
  sh "which bear" do |ok, _|
    abort("Installing bear is required to generate the compilation database") unless ok
  end

  sh "bear -- make"
end

# decorate the gem build task with prerequisites
task build: [:templates, :check_manifest]

# the C extension
task "compile:yarp" => ["configure", "templates"] # must be before the ExtensionTask is created
<<<<<<< HEAD
Rake::ExtensionTask.new(:compile) do |ext|
  ext.name = "yarp"
  ext.ext_dir = "ext/yarp"
  ext.lib_dir = "lib/yarp"
  ext.gem_spec = Gem::Specification.load("yarp.gemspec")
=======

if RUBY_ENGINE == 'jruby'
  require 'rake/javaextensiontask'

  # This compiles java to make sure any templating changes produces valid code.
  Rake::JavaExtensionTask.new(:compile) do |ext|
    ext.name = "yarp"
    ext.ext_dir = "java"
    ext.lib_dir = "tmp"
    ext.source_version = "1.8"
    ext.target_version = "1.8"
    ext.gem_spec = Gem::Specification.load("yarp.gemspec")
  end
else
  Rake::ExtensionTask.new(:compile) do |ext|
    ext.name = "yarp"
    ext.ext_dir = "ext/yarp"
    ext.lib_dir = "lib"
    ext.gem_spec = Gem::Specification.load("yarp.gemspec")
  end
>>>>>>> 52085fdd
end

# So `rake clobber` will delete generated files
CLOBBER.concat(TEMPLATES)
CLOBBER.concat(["configure", "Makefile", "build", "config.h.in", "include/yarp/config.h"])
CLOBBER << "lib/yarp/yarp.#{RbConfig::CONFIG["DLEXT"]}"

TEMPLATES.each do |filepath|
  desc "Generate #{filepath}"
  file filepath => ["templates/#{filepath}.erb", "templates/template.rb", "config.yml"] do |t|
    template(t.name, locals)
  end
end

RDoc::Task.new do |rdoc|
  rdoc.main = "README.md"
  rdoc.markup = "markdown"
  rdoc.rdoc_dir = "doc"

  rdoc.rdoc_files.include(
    "docs/*.md",
    "ext/**/*.c",
    "lib/**/*.rb",
    "src/**/*.c",
    "CODE_OF_CONDUCT.md",
    "CONTRIBUTING.md",
    "LICENSE.md",
    "README.md",
  )
end<|MERGE_RESOLUTION|>--- conflicted
+++ resolved
@@ -63,13 +63,6 @@
 
 # the C extension
 task "compile:yarp" => ["configure", "templates"] # must be before the ExtensionTask is created
-<<<<<<< HEAD
-Rake::ExtensionTask.new(:compile) do |ext|
-  ext.name = "yarp"
-  ext.ext_dir = "ext/yarp"
-  ext.lib_dir = "lib/yarp"
-  ext.gem_spec = Gem::Specification.load("yarp.gemspec")
-=======
 
 if RUBY_ENGINE == 'jruby'
   require 'rake/javaextensiontask'
@@ -87,10 +80,9 @@
   Rake::ExtensionTask.new(:compile) do |ext|
     ext.name = "yarp"
     ext.ext_dir = "ext/yarp"
-    ext.lib_dir = "lib"
+    ext.lib_dir = "lib/yarp"
     ext.gem_spec = Gem::Specification.load("yarp.gemspec")
   end
->>>>>>> 52085fdd
 end
 
 # So `rake clobber` will delete generated files
