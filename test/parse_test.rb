--- conflicted
+++ resolved
@@ -5406,7 +5406,40 @@
     assert_parses expected, "case this; when FooBar, BazBonk; end"
   end
 
-<<<<<<< HEAD
+  test "block with back reference" do
+    expected = CallNode(
+      CallNode(nil, nil, IDENTIFIER("foo"), nil, nil, nil, nil, "foo"),
+      DOT("."),
+      IDENTIFIER("map"),
+      nil,
+      nil,
+      nil,
+      BlockNode(
+        BRACE_LEFT("{"),
+        nil,
+        Statements([GlobalVariableRead(BACK_REFERENCE("$&"))]),
+        BRACE_RIGHT("}")
+      ),
+      "map"
+    )
+
+    assert_parses expected, "foo.map { $& }"
+  end
+
+  test "calls with constants" do
+    expected = CallNode(
+      ConstantRead(CONSTANT("Kernel")),
+      DOT("."),
+      CONSTANT("Integer"),
+      PARENTHESIS_LEFT("("),
+      ArgumentsNode([IntegerNode()]),
+      PARENTHESIS_RIGHT(")"),
+      nil,
+      "Integer"
+    )
+    assert_parses expected, "Kernel.Integer(10)"
+  end
+
   test "block with braces and break" do
     expected = CallNode(
       CallNode(
@@ -5433,40 +5466,6 @@
       "=="
     )
     assert_parses expected, "foo { break 42 } == 42"
-=======
-  test "block with back reference" do
-    expected = CallNode(
-      CallNode(nil, nil, IDENTIFIER("foo"), nil, nil, nil, nil, "foo"),
-      DOT("."),
-      IDENTIFIER("map"),
-      nil,
-      nil,
-      nil,
-      BlockNode(
-        BRACE_LEFT("{"),
-        nil,
-        Statements([GlobalVariableRead(BACK_REFERENCE("$&"))]),
-        BRACE_RIGHT("}")
-      ),
-      "map"
-    )
-
-    assert_parses expected, "foo.map { $& }"
-  end
-
-  test "calls with constants" do
-    expected = CallNode(
-      ConstantRead(CONSTANT("Kernel")),
-      DOT("."),
-      CONSTANT("Integer"),
-      PARENTHESIS_LEFT("("),
-      ArgumentsNode([IntegerNode()]),
-      PARENTHESIS_RIGHT(")"),
-      nil,
-      "Integer"
-    )
-    assert_parses expected, "Kernel.Integer(10)"
->>>>>>> c7dee669
   end
 
   private
